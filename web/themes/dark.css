/* Attention: Generate by code. Don't update by hand!!! */
html[data-theme="dark"] {
  --color-components-input-bg-normal: #FFFFFF14;
  --color-components-input-text-placeholder: #C8CEDA4D;
  --color-components-input-bg-hover: #FFFFFF08;
  --color-components-input-bg-active: #FFFFFF0D;
  --color-components-input-border-active: #747481;
  --color-components-input-border-destructive: #F97066;
  --color-components-input-text-filled: #F4F4F5;
  --color-components-input-bg-destructive: #FFFFFF03;
  --color-components-input-bg-disabled: #FFFFFF08;
  --color-components-input-text-disabled: #C8CEDA4D;
  --color-components-input-text-filled-disabled: #C8CEDA99;
  --color-components-input-border-hover: #3A3A40;
  --color-components-input-border-active-prompt-1: #36BFFA;
  --color-components-input-border-active-prompt-2: #296DFF;

  --color-components-kbd-bg-gray: #FFFFFF08;
  --color-components-kbd-bg-white: #FFFFFF1F;

  --color-components-tooltip-bg: #18181BF2;

  --color-components-button-primary-text: #FFFFFFF2;
  --color-components-button-primary-bg: #155AEF;
  --color-components-button-primary-border: #FFFFFF1F;
  --color-components-button-primary-bg-hover: #296DFF;
  --color-components-button-primary-border-hover: #FFFFFF33;
  --color-components-button-primary-bg-disabled: #FFFFFF08;
  --color-components-button-primary-border-disabled: #FFFFFF14;
  --color-components-button-primary-text-disabled: #FFFFFF33;

  --color-components-button-secondary-text: #FFFFFFCC;
  --color-components-button-secondary-text-disabled: #FFFFFF33;
  --color-components-button-secondary-bg: #FFFFFF1F;
  --color-components-button-secondary-bg-hover: #FFFFFF33;
  --color-components-button-secondary-bg-disabled: #FFFFFF08;
  --color-components-button-secondary-border: #FFFFFF14;
  --color-components-button-secondary-border-hover: #FFFFFF1F;
  --color-components-button-secondary-border-disabled: #FFFFFF0D;

  --color-components-button-tertiary-text: #D9D9DE;
  --color-components-button-tertiary-text-disabled: #FFFFFF33;
  --color-components-button-tertiary-bg: #FFFFFF14;
  --color-components-button-tertiary-bg-hover: #FFFFFF1F;
  --color-components-button-tertiary-bg-disabled: #FFFFFF08;

  --color-components-button-ghost-text: #D9D9DE;
  --color-components-button-ghost-text-disabled: #FFFFFF33;
  --color-components-button-ghost-bg-hover: #C8CEDA14;

  --color-components-button-destructive-primary-text: #FFFFFFF2;
  --color-components-button-destructive-primary-text-disabled: #FFFFFF33;
  --color-components-button-destructive-primary-bg: #D92D20;
  --color-components-button-destructive-primary-bg-hover: #F04438;
  --color-components-button-destructive-primary-bg-disabled: #F0443824;
  --color-components-button-destructive-primary-border: #FFFFFF1F;
  --color-components-button-destructive-primary-border-hover: #FFFFFF33;
  --color-components-button-destructive-primary-border-disabled: #FFFFFF14;

  --color-components-button-destructive-secondary-text: #F97066;
  --color-components-button-destructive-secondary-text-disabled: #F0443833;
  --color-components-button-destructive-secondary-bg: #FFFFFF1F;
  --color-components-button-destructive-secondary-bg-hover: #F0443824;
  --color-components-button-destructive-secondary-bg-disabled: #F0443814;
  --color-components-button-destructive-secondary-border: #FFFFFF14;
  --color-components-button-destructive-secondary-border-hover: #FFFFFF1F;
  --color-components-button-destructive-secondary-border-disabled: #F0443814;

  --color-components-button-destructive-tertiary-text: #F97066;
  --color-components-button-destructive-tertiary-text-disabled: #F0443833;
  --color-components-button-destructive-tertiary-bg: #F0443824;
  --color-components-button-destructive-tertiary-bg-hover: #F0443840;
  --color-components-button-destructive-tertiary-bg-disabled: #F0443814;

  --color-components-button-destructive-ghost-text: #F97066;
  --color-components-button-destructive-ghost-text-disabled: #F0443833;
  --color-components-button-destructive-ghost-bg-hover: #F0443824;

  --color-components-button-secondary-accent-text: #FFFFFFCC;
  --color-components-button-secondary-accent-text-disabled: #FFFFFF33;
  --color-components-button-secondary-accent-bg: #FFFFFF0D;
  --color-components-button-secondary-accent-bg-hover: #FFFFFF14;
  --color-components-button-secondary-accent-bg-disabled: #FFFFFF08;
  --color-components-button-secondary-accent-border: #FFFFFF14;
  --color-components-button-secondary-accent-border-hover: #FFFFFF1F;
  --color-components-button-secondary-accent-border-disabled: #FFFFFF0D;

  --color-components-button-indigo-bg: #444CE7;
  --color-components-button-indigo-bg-hover: #6172F3;
  --color-components-button-indigo-bg-disabled: #FFFFFF08;

  --color-components-checkbox-icon: #FFFFFFF2;
  --color-components-checkbox-icon-disabled: #FFFFFF33;
  --color-components-checkbox-bg: #296DFF;
  --color-components-checkbox-bg-hover: #5289FF;
  --color-components-checkbox-bg-disabled: #FFFFFF08;
  --color-components-checkbox-border: #FFFFFF66;
  --color-components-checkbox-border-hover: #FFFFFF99;
  --color-components-checkbox-border-disabled: #FFFFFF03;
  --color-components-checkbox-bg-unchecked: #FFFFFF08;
  --color-components-checkbox-bg-unchecked-hover: #FFFFFF0D;
  --color-components-checkbox-bg-disabled-checked: #155AEF33;

  --color-components-radio-border-checked: #296DFF;
  --color-components-radio-border-checked-hover: #5289FF;
  --color-components-radio-border-checked-disabled: #155AEF33;
  --color-components-radio-bg-disabled: #FFFFFF08;
  --color-components-radio-border: #FFFFFF66;
  --color-components-radio-border-hover: #FFFFFF99;
  --color-components-radio-border-disabled: #FFFFFF03;
  --color-components-radio-bg: #FFFFFF00;
  --color-components-radio-bg-hover: #FFFFFF0D;

  --color-components-toggle-knob: #F4F4F5;
  --color-components-toggle-knob-disabled: #FFFFFF33;
  --color-components-toggle-bg: #296DFF;
  --color-components-toggle-bg-hover: #5289FF;
  --color-components-toggle-bg-disabled: #FFFFFF14;
  --color-components-toggle-bg-unchecked: #FFFFFF33;
  --color-components-toggle-bg-unchecked-hover: #FFFFFF4D;
  --color-components-toggle-bg-unchecked-disabled: #FFFFFF14;
  --color-components-toggle-knob-hover: #FEFEFE;

  --color-components-card-bg: #222225;
  --color-components-card-border: #FFFFFF08;
  --color-components-card-bg-alt: #27272B;

  --color-components-menu-item-text: #C8CEDA99;
  --color-components-menu-item-text-active: #FFFFFFF2;
  --color-components-menu-item-text-hover: #C8CEDACC;
  --color-components-menu-item-text-active-accent: #FFFFFFF2;

  --color-components-panel-bg: #222225;
  --color-components-panel-bg-blur: #2C2C30F2;
  --color-components-panel-border: #C8CEDA24;
  --color-components-panel-border-subtle: #C8CEDA14;
  --color-components-panel-gradient-2: #222225;
  --color-components-panel-gradient-1: #27272B;
  --color-components-panel-bg-alt: #222225;
  --color-components-panel-on-panel-item-bg: #27272B;
  --color-components-panel-on-panel-item-bg-hover: #3A3A40;
  --color-components-panel-on-panel-item-bg-alt: #3A3A40;
  --color-components-panel-on-panel-item-bg-transparent: #2C2C30F2;
  --color-components-panel-on-panel-item-bg-hover-transparent: #3A3A4000;
  --color-components-panel-on-panel-item-bg-destructive-hover-transparent: #FFFBFA00;

  --color-components-panel-bg-transparent: #22222500;

  --color-components-main-nav-nav-button-text: #C8CEDA99;
  --color-components-main-nav-nav-button-text-active: #F4F4F5;
  --color-components-main-nav-nav-button-bg: #FFFFFF00;
  --color-components-main-nav-nav-button-bg-active: #C8CEDA24;
  --color-components-main-nav-nav-button-border: #FFFFFF14;
  --color-components-main-nav-nav-button-bg-hover: #C8CEDA0A;

  --color-components-main-nav-nav-user-border: #FFFFFF0D;

  --color-components-slider-knob: #F4F4F5;
  --color-components-slider-knob-hover: #FEFEFE;
  --color-components-slider-knob-disabled: #FFFFFF33;
  --color-components-slider-range: #296DFF;
  --color-components-slider-track: #FFFFFF33;
  --color-components-slider-knob-border-hover: #1018284D;
  --color-components-slider-knob-border: #10182833;

  --color-components-segmented-control-item-active-bg: #FFFFFF14;
  --color-components-segmented-control-item-active-border: #C8CEDA14;
  --color-components-segmented-control-bg-normal: #18181BB2;
  --color-components-segmented-control-item-active-accent-bg: #155AEF33;
  --color-components-segmented-control-item-active-accent-border: #155AEF4D;

  --color-components-option-card-option-bg: #C8CEDA0A;
  --color-components-option-card-option-selected-bg: #FFFFFF0D;
  --color-components-option-card-option-selected-border: #5289FF;
  --color-components-option-card-option-border: #C8CEDA33;
  --color-components-option-card-option-bg-hover: #C8CEDA24;
  --color-components-option-card-option-border-hover: #C8CEDA4D;

  --color-components-tab-active: #296DFF;

  --color-components-badge-white-to-dark: #18181BCC;
  --color-components-badge-status-light-success-bg: #17B26A;
  --color-components-badge-status-light-success-border-inner: #47CD89;
  --color-components-badge-status-light-success-halo: #17B26A4D;

  --color-components-badge-status-light-border-outer: #222225;
  --color-components-badge-status-light-high-light: #FFFFFF4D;
  --color-components-badge-status-light-warning-bg: #F79009;
  --color-components-badge-status-light-warning-border-inner: #FDB022;
  --color-components-badge-status-light-warning-halo: #F790094D;

  --color-components-badge-status-light-error-bg: #F04438;
  --color-components-badge-status-light-error-border-inner: #F97066;
  --color-components-badge-status-light-error-halo: #F044384D;

  --color-components-badge-status-light-normal-bg: #0BA5EC;
  --color-components-badge-status-light-normal-border-inner: #36BFFA;
  --color-components-badge-status-light-normal-halo: #0BA5EC4D;

  --color-components-badge-status-light-disabled-bg: #676F83;
  --color-components-badge-status-light-disabled-border-inner: #98A2B2;
  --color-components-badge-status-light-disabled-halo: #C8CEDA14;

  --color-components-badge-bg-green-soft: #17B26A24;
  --color-components-badge-bg-orange-soft: #F7900924;
  --color-components-badge-bg-red-soft: #F0443824;
  --color-components-badge-bg-blue-light-soft: #0BA5EC24;
  --color-components-badge-bg-gray-soft: #C8CEDA14;

  --color-components-chart-line: #5289FF;
  --color-components-chart-area-1: #155AEF33;
  --color-components-chart-area-2: #155AEF0A;
  --color-components-chart-current-1: #5289FF;
  --color-components-chart-current-2: #155AEF4D;
  --color-components-chart-bg: #18181BF2;

  --color-components-actionbar-bg: #222225;
  --color-components-actionbar-border: #C8CEDA14;
  --color-components-actionbar-bg-accent: #27272B;
  --color-components-actionbar-border-accent: #5289FF;

  --color-components-dropzone-bg-alt: #18181BCC;
  --color-components-dropzone-bg: #18181B66;
  --color-components-dropzone-bg-accent: #155AEF33;
  --color-components-dropzone-border: #C8CEDA24;
  --color-components-dropzone-border-alt: #C8CEDA33;
  --color-components-dropzone-border-accent: #84ABFF;

  --color-components-progress-brand-progress: #5289FF;
  --color-components-progress-brand-border: #5289FF;
  --color-components-progress-brand-bg: #155AEF0A;

  --color-components-progress-white-progress: #FFFFFF;
  --color-components-progress-white-border: #FFFFFFF2;
  --color-components-progress-white-bg: #FFFFFF03;

  --color-components-progress-gray-progress: #98A2B2;
  --color-components-progress-gray-border: #98A2B2;
  --color-components-progress-gray-bg: #C8CEDA05;

  --color-components-progress-warning-progress: #FDB022;
  --color-components-progress-warning-border: #FDB022;
  --color-components-progress-warning-bg: #F790090A;

  --color-components-progress-error-progress: #F97066;
  --color-components-progress-error-border: #F97066;
  --color-components-progress-error-bg: #F044380A;

  --color-components-chat-input-audio-bg: #155AEF33;
  --color-components-chat-input-audio-wave-default: #C8CEDA24;
  --color-components-chat-input-bg-mask-1: #18181B0A;
  --color-components-chat-input-bg-mask-2: #18181B99;
  --color-components-chat-input-border: #C8CEDA33;
  --color-components-chat-input-audio-wave-active: #84ABFF;
  --color-components-chat-input-audio-bg-alt: #18181BE5;

  --color-components-avatar-shape-fill-stop-0: #FFFFFFF2;
  --color-components-avatar-shape-fill-stop-100: #FFFFFFCC;

  --color-components-avatar-bg-mask-stop-0: #FFFFFF33;
  --color-components-avatar-bg-mask-stop-100: #FFFFFF08;

  --color-components-avatar-default-avatar-bg: #222225;
  --color-components-avatar-mask-darkmode-dimmed: #0000001F;

  --color-components-label-gray: #C8CEDA24;

  --color-components-premium-badge-blue-bg-stop-0: #5289FF;
  --color-components-premium-badge-blue-bg-stop-100: #296DFF;
  --color-components-premium-badge-blue-stroke-stop-0: #FFFFFF33;
  --color-components-premium-badge-blue-stroke-stop-100: #296DFF;
  --color-components-premium-badge-blue-text-stop-0: #EFF4FF;
  --color-components-premium-badge-blue-text-stop-100: #B2CAFF;
  --color-components-premium-badge-blue-glow: #004AEB;
  --color-components-premium-badge-blue-bg-stop-0-hover: #84ABFF;
  --color-components-premium-badge-blue-bg-stop-100-hover: #004AEB;
  --color-components-premium-badge-blue-glow-hover: #D1E0FF;
  --color-components-premium-badge-blue-stroke-stop-0-hover: #FFFFFF80;
  --color-components-premium-badge-blue-stroke-stop-100-hover: #296DFF;

  --color-components-premium-badge-highlight-stop-0: #FFFFFF1F;
  --color-components-premium-badge-highlight-stop-100: #FFFFFF33;
  --color-components-premium-badge-indigo-bg-stop-0: #6172F3;
  --color-components-premium-badge-indigo-bg-stop-100: #3538CD;
  --color-components-premium-badge-indigo-stroke-stop-0: #FFFFFF33;
  --color-components-premium-badge-indigo-stroke-stop-100: #444CE7;
  --color-components-premium-badge-indigo-text-stop-0: #EEF4FF;
  --color-components-premium-badge-indigo-text-stop-100: #C7D7FE;
  --color-components-premium-badge-indigo-glow: #3538CD;
  --color-components-premium-badge-indigo-glow-hover: #E0EAFF;
  --color-components-premium-badge-indigo-bg-stop-0-hover: #A4BCFD;
  --color-components-premium-badge-indigo-bg-stop-100-hover: #3538CD;
  --color-components-premium-badge-indigo-stroke-stop-0-hover: #FFFFFF80;
  --color-components-premium-badge-indigo-stroke-stop-100-hover: #444CE7;

  --color-components-premium-badge-grey-bg-stop-0: #676F83;
  --color-components-premium-badge-grey-bg-stop-100: #495464;
  --color-components-premium-badge-grey-stroke-stop-0: #FFFFFF1F;
  --color-components-premium-badge-grey-stroke-stop-100: #495464;
  --color-components-premium-badge-grey-text-stop-0: #F9FAFB;
  --color-components-premium-badge-grey-text-stop-100: #E9EBF0;
  --color-components-premium-badge-grey-glow: #354052;
  --color-components-premium-badge-grey-glow-hover: #F2F4F7;
  --color-components-premium-badge-grey-bg-stop-0-hover: #98A2B2;
  --color-components-premium-badge-grey-bg-stop-100-hover: #354052;
  --color-components-premium-badge-grey-stroke-stop-0-hover: #FFFFFF80;
  --color-components-premium-badge-grey-stroke-stop-100-hover: #676F83;

  --color-components-premium-badge-orange-bg-stop-0: #FF692E;
  --color-components-premium-badge-orange-bg-stop-100: #E04F16;
  --color-components-premium-badge-orange-stroke-stop-0: #FFFFFF33;
  --color-components-premium-badge-orange-stroke-stop-100: #FF4405;
  --color-components-premium-badge-orange-text-stop-0: #FEF6EE;
  --color-components-premium-badge-orange-text-stop-100: #F9DBAF;
  --color-components-premium-badge-orange-glow: #B93815;
  --color-components-premium-badge-orange-glow-hover: #FDEAD7;
  --color-components-premium-badge-orange-bg-stop-0-hover: #FF692E;
  --color-components-premium-badge-orange-bg-stop-100-hover: #B93815;
  --color-components-premium-badge-orange-stroke-stop-0-hover: #FFFFFF80;
  --color-components-premium-badge-orange-stroke-stop-100-hover: #FF4405;

  --color-components-progress-bar-bg: #C8CEDA14;
  --color-components-progress-bar-progress: #C8CEDA24;
  --color-components-progress-bar-border: #FFFFFF08;
  --color-components-progress-bar-progress-solid: #FFFFFFF2;
  --color-components-progress-bar-progress-highlight: #C8CEDA33;

  --color-components-icon-bg-red-solid: #D92D20;
  --color-components-icon-bg-rose-solid: #E31B54;
  --color-components-icon-bg-pink-solid: #DD2590;
  --color-components-icon-bg-orange-dark-solid: #FF4405;
  --color-components-icon-bg-yellow-solid: #EAAA08;
  --color-components-icon-bg-green-solid: #4CA30D;
  --color-components-icon-bg-teal-solid: #0E9384;
  --color-components-icon-bg-blue-light-solid: #0BA5EC;
  --color-components-icon-bg-blue-solid: #155AEF;
  --color-components-icon-bg-indigo-solid: #444CE7;
  --color-components-icon-bg-violet-solid: #7839EE;
  --color-components-icon-bg-midnight-solid: #5D698D;
  --color-components-icon-bg-rose-soft: #F63D6833;
  --color-components-icon-bg-pink-soft: #EE46BC33;
  --color-components-icon-bg-orange-dark-soft: #FF440533;
  --color-components-icon-bg-yellow-soft: #EAAA0833;
  --color-components-icon-bg-green-soft: #66C61C33;
  --color-components-icon-bg-teal-soft: #15B79E33;
  --color-components-icon-bg-blue-light-soft: #0BA5EC33;
  --color-components-icon-bg-blue-soft: #155AEF33;
  --color-components-icon-bg-indigo-soft: #6172F333;
  --color-components-icon-bg-violet-soft: #875BF733;
  --color-components-icon-bg-midnight-soft: #828DAD33;
  --color-components-icon-bg-red-soft: #F0443833;
  --color-components-icon-bg-orange-solid: #F79009;
  --color-components-icon-bg-orange-soft: #F7900933;

  --color-text-primary: #FBFBFC;
  --color-text-secondary: #D9D9DE;
  --color-text-tertiary: #C8CEDA99;
  --color-text-quaternary: #C8CEDA66;
  --color-text-destructive: #F97066;
  --color-text-success: #17B26A;
  --color-text-warning: #F79009;
  --color-text-destructive-secondary: #F97066;
  --color-text-success-secondary: #47CD89;
  --color-text-warning-secondary: #FDB022;
  --color-text-accent: #5289FF;
  --color-text-primary-on-surface: #FFFFFFF2;
  --color-text-placeholder: #C8CEDA4D;
  --color-text-disabled: #C8CEDA4D;
  --color-text-accent-secondary: #84ABFF;
  --color-text-accent-light-mode-only: #D9D9DE;
  --color-text-text-selected: #155AEF4D;
  --color-text-secondary-on-surface: #FFFFFFE5;
  --color-text-logo-text: #E9E9EC;
  --color-text-empty-state-icon: #C8CEDA4D;
  --color-text-inverted: #FFFFFF;
  --color-text-inverted-dimm: #FFFFFFCC;

  --color-background-body: #1D1D20;
  --color-background-default-subtle: #222225;
  --color-background-neurtral-subtle: #1D1D20;
  --color-background-sidenav-bg: #27272AEB;
  --color-background-default: #222225;
  --color-background-soft: #18181B40;
  --color-background-gradient-bg-fill-chat-bg-1: #222225;
  --color-background-gradient-bg-fill-chat-bg-2: #1D1D20;
  --color-background-gradient-bg-fill-chat-bubble-bg-1: #C8CEDA14;
  --color-background-gradient-bg-fill-chat-bubble-bg-2: #C8CEDA05;
  --color-background-gradient-bg-fill-debug-bg-1: #C8CEDA14;
  --color-background-gradient-bg-fill-debug-bg-2: #18181B0A;

  --color-background-gradient-mask-gray: #18181B14;
  --color-background-gradient-mask-transparent: #00000000;
  --color-background-gradient-mask-input-clear-2: #393A3E00;
  --color-background-gradient-mask-input-clear-1: #393A3E;
  --color-background-gradient-mask-transparent-dark: #00000000;
  --color-background-gradient-mask-side-panel-2: #18181BE5;
  --color-background-gradient-mask-side-panel-1: #18181B0A;

  --color-background-default-burn: #1D1D20;
  --color-background-overlay-fullscreen: #27272AF7;
  --color-background-default-lighter: #C8CEDA0A;
  --color-background-section: #18181B66;
  --color-background-interaction-from-bg-1: #18181B66;
  --color-background-interaction-from-bg-2: #18181B24;
  --color-background-section-burn: #18181B99;
  --color-background-default-dodge: #3A3A40;
  --color-background-overlay: #18181BCC;
  --color-background-default-dimm: #27272B;
  --color-background-default-hover: #27272B;
  --color-background-overlay-alt: #18181B66;
  --color-background-surface-white: #FFFFFFE5;
  --color-background-overlay-destructive: #F044384D;
  --color-background-overlay-backdrop: #18181BF2;

  --color-shadow-shadow-1: #0000000D;
  --color-shadow-shadow-3: #0000001A;
  --color-shadow-shadow-4: #0000001F;
  --color-shadow-shadow-5: #00000029;
  --color-shadow-shadow-6: #00000033;
  --color-shadow-shadow-7: #0000003D;
  --color-shadow-shadow-8: #00000047;
  --color-shadow-shadow-9: #0000005C;
  --color-shadow-shadow-2: #00000014;
  --color-shadow-shadow-10: #00000066;

  --color-workflow-block-border: #FFFFFF14;
  --color-workflow-block-parma-bg: #FFFFFF0D;
  --color-workflow-block-bg: #27272B;
  --color-workflow-block-bg-transparent: #27272BF5;
  --color-workflow-block-border-highlight: #C8CEDA33;

  --color-workflow-canvas-workflow-dot-color: #8585AD26;
  --color-workflow-canvas-workflow-bg: #1D1D20;

  --color-workflow-link-line-active: #5289FF;
  --color-workflow-link-line-normal: #676F83;
  --color-workflow-link-line-handle: #5289FF;
  --color-workflow-link-line-normal-transparent: #676F8333;
  --color-workflow-link-line-failure-active: #FDB022;
  --color-workflow-link-line-failure-handle: #FDB022;
  --color-workflow-link-line-failure-button-bg: #F79009;
  --color-workflow-link-line-failure-button-hover: #DC6803;

  --color-workflow-link-line-success-active: #47CD89;
  --color-workflow-link-line-success-handle: #47CD89;

  --color-workflow-link-line-error-active: #F97066;
  --color-workflow-link-line-error-handle: #F97066;

  --color-workflow-minmap-bg: #27272B;
  --color-workflow-minmap-block: #C8CEDA14;

  --color-workflow-display-success-bg: #17B26A33;
  --color-workflow-display-success-border-1: #17B26AE5;
  --color-workflow-display-success-border-2: #17B26ACC;
  --color-workflow-display-success-vignette-color: #17B26A40;
  --color-workflow-display-success-bg-line-pattern: #18181BCC;

  --color-workflow-display-glass-1: #FFFFFF08;
  --color-workflow-display-glass-2: #FFFFFF0D;
  --color-workflow-display-vignette-dark: #00000066;
  --color-workflow-display-highlight: #FFFFFF1F;
  --color-workflow-display-outline: #18181BF2;
  --color-workflow-display-error-bg: #F0443833;
  --color-workflow-display-error-bg-line-pattern: #18181BCC;
  --color-workflow-display-error-border-1: #F04438E5;
  --color-workflow-display-error-border-2: #F04438CC;
  --color-workflow-display-error-vignette-color: #F0443840;

  --color-workflow-display-warning-bg: #F7900933;
  --color-workflow-display-warning-bg-line-pattern: #18181BCC;
  --color-workflow-display-warning-border-1: #F79009E5;
  --color-workflow-display-warning-border-2: #F79009CC;
  --color-workflow-display-warning-vignette-color: #F7900940;

  --color-workflow-display-normal-bg: #0BA5EC33;
  --color-workflow-display-normal-bg-line-pattern: #18181BCC;
  --color-workflow-display-normal-border-1: #0BA5ECE5;
  --color-workflow-display-normal-border-2: #0BA5ECCC;
  --color-workflow-display-normal-vignette-color: #0BA5EC40;

  --color-workflow-display-disabled-bg: #C8CEDA33;
  --color-workflow-display-disabled-bg-line-pattern: #18181BCC;
  --color-workflow-display-disabled-border-1: #C8CEDA99;
  --color-workflow-display-disabled-border-2: #C8CEDA40;
  --color-workflow-display-disabled-vignette-color: #C8CEDA40;
  --color-workflow-display-disabled-outline: #18181BF2;

  --color-workflow-workflow-progress-bg-1: #18181B40;
  --color-workflow-workflow-progress-bg-2: #18181B0A;

  --color-divider-subtle: #C8CEDA14;
  --color-divider-regular: #C8CEDA24;
  --color-divider-deep: #C8CEDA33;
  --color-divider-burn: #18181BF2;
  --color-divider-intense: #C8CEDA66;
  --color-divider-soild: #3A3A40;
  --color-divider-soild-alt: #747481;

  --color-state-base-hover: #C8CEDA14;
  --color-state-base-active: #C8CEDA33;
  --color-state-base-hover-alt: #C8CEDA24;
  --color-state-base-handle: #C8CEDA4D;
  --color-state-base-handle-hover: #C8CEDA80;

  --color-state-accent-hover: #155AEF24;
  --color-state-accent-active: #155AEF24;
  --color-state-accent-hover-alt: #155AEF40;
  --color-state-accent-soild: #5289FF;
  --color-state-accent-active-alt: #155AEF33;

  --color-state-destructive-hover: #F0443824;
  --color-state-destructive-hover-alt: #F0443840;
  --color-state-destructive-active: #F044384D;
  --color-state-destructive-soild: #F97066;
  --color-state-destructive-border: #F97066;

  --color-state-success-hover: #17B26A24;
  --color-state-success-hover-alt: #17B26A40;
  --color-state-success-active: #17B26A4D;
  --color-state-success-soild: #47CD89;

  --color-state-warning-hover: #F7900924;
  --color-state-warning-hover-alt: #F7900940;
  --color-state-warning-active: #F790094D;
  --color-state-warning-soild: #F79009;

  --color-effects-highlight: #C8CEDA14;
  --color-effects-highlight-lightmode-off: #C8CEDA14;
  --color-effects-image-frame: #FFFFFF;

  --color-util-colors-orange-dark-orange-dark-50: #57130A;
  --color-util-colors-orange-dark-orange-dark-100: #771A0D;
  --color-util-colors-orange-dark-orange-dark-200: #97180C;
  --color-util-colors-orange-dark-orange-dark-300: #BC1B06;
  --color-util-colors-orange-dark-orange-dark-400: #E62E05;
  --color-util-colors-orange-dark-orange-dark-500: #FF4405;
  --color-util-colors-orange-dark-orange-dark-600: #FF692E;
  --color-util-colors-orange-dark-orange-dark-700: #FF9C66;

  --color-util-colors-orange-orange-50: #511C10;
  --color-util-colors-orange-orange-100: #772917;
  --color-util-colors-orange-orange-200: #932F19;
  --color-util-colors-orange-orange-300: #B93815;
  --color-util-colors-orange-orange-400: #E04F16;
  --color-util-colors-orange-orange-500: #EF6820;
  --color-util-colors-orange-orange-600: #F38744;
  --color-util-colors-orange-orange-700: #F7B27A;
  --color-util-colors-orange-orange-100-transparent: #77291700;

  --color-util-colors-pink-pink-50: #4E0D30;
  --color-util-colors-pink-pink-100: #851651;
  --color-util-colors-pink-pink-200: #9E165F;
  --color-util-colors-pink-pink-300: #C11574;
  --color-util-colors-pink-pink-400: #DD2590;
  --color-util-colors-pink-pink-500: #EE46BC;
  --color-util-colors-pink-pink-600: #F670C7;
  --color-util-colors-pink-pink-700: #FAA7E0;

  --color-util-colors-fuchsia-fuchsia-50: #47104C;
  --color-util-colors-fuchsia-fuchsia-100: #6F1877;
  --color-util-colors-fuchsia-fuchsia-200: #821890;
  --color-util-colors-fuchsia-fuchsia-300: #9F1AB1;
  --color-util-colors-fuchsia-fuchsia-400: #BA24D5;
  --color-util-colors-fuchsia-fuchsia-500: #D444F1;
  --color-util-colors-fuchsia-fuchsia-600: #E478FA;
  --color-util-colors-fuchsia-fuchsia-700: #EEAAFD;

  --color-util-colors-purple-purple-50: #27115F;
  --color-util-colors-purple-purple-100: #3E1C96;
  --color-util-colors-purple-purple-200: #4A1FB8;
  --color-util-colors-purple-purple-300: #5925DC;
  --color-util-colors-purple-purple-400: #6938EF;
  --color-util-colors-purple-purple-500: #7A5AF8;
  --color-util-colors-purple-purple-600: #9B8AFB;
  --color-util-colors-purple-purple-700: #BDB4FE;

  --color-util-colors-indigo-indigo-50: #1F235B;
  --color-util-colors-indigo-indigo-100: #2D3282;
  --color-util-colors-indigo-indigo-200: #2D31A6;
  --color-util-colors-indigo-indigo-300: #3538CD;
  --color-util-colors-indigo-indigo-400: #444CE7;
  --color-util-colors-indigo-indigo-500: #6172F3;
  --color-util-colors-indigo-indigo-600: #8098F9;
  --color-util-colors-indigo-indigo-700: #A4BCFD;

  --color-util-colors-blue-blue-50: #102A56;
  --color-util-colors-blue-blue-100: #194185;
  --color-util-colors-blue-blue-200: #1849A9;
  --color-util-colors-blue-blue-300: #175CD3;
  --color-util-colors-blue-blue-400: #1570EF;
  --color-util-colors-blue-blue-500: #2E90FA;
  --color-util-colors-blue-blue-600: #53B1FD;
  --color-util-colors-blue-blue-700: #84CAFF;

  --color-util-colors-blue-light-blue-light-50: #062C41;
  --color-util-colors-blue-light-blue-light-100: #0B4A6F;
  --color-util-colors-blue-light-blue-light-200: #065986;
  --color-util-colors-blue-light-blue-light-300: #026AA2;
  --color-util-colors-blue-light-blue-light-400: #0086C9;
  --color-util-colors-blue-light-blue-light-500: #0BA5EC;
  --color-util-colors-blue-light-blue-light-600: #36BFFA;
  --color-util-colors-blue-light-blue-light-700: #7CD4FD;

  --color-util-colors-gray-blue-gray-blue-50: #0D0F1C;
  --color-util-colors-gray-blue-gray-blue-100: #101323;
  --color-util-colors-gray-blue-gray-blue-200: #293056;
  --color-util-colors-gray-blue-gray-blue-300: #363F72;
  --color-util-colors-gray-blue-gray-blue-400: #3E4784;
  --color-util-colors-gray-blue-gray-blue-500: #4E5BA6;
  --color-util-colors-gray-blue-gray-blue-600: #717BBC;
  --color-util-colors-gray-blue-gray-blue-700: #B3B8DB;

  --color-util-colors-blue-brand-blue-brand-50: #002066;
  --color-util-colors-blue-brand-blue-brand-100: #00329E;
  --color-util-colors-blue-brand-blue-brand-200: #003DC1;
  --color-util-colors-blue-brand-blue-brand-300: #004AEB;
  --color-util-colors-blue-brand-blue-brand-400: #155AEF;
  --color-util-colors-blue-brand-blue-brand-500: #296DFF;
  --color-util-colors-blue-brand-blue-brand-600: #5289FF;
  --color-util-colors-blue-brand-blue-brand-700: #84ABFF;

  --color-util-colors-red-red-50: #55160C;
  --color-util-colors-red-red-100: #7A271A;
  --color-util-colors-red-red-200: #912018;
  --color-util-colors-red-red-300: #B42318;
  --color-util-colors-red-red-400: #D92D20;
  --color-util-colors-red-red-500: #F04438;
  --color-util-colors-red-red-600: #F97066;
  --color-util-colors-red-red-700: #FDA29B;

  --color-util-colors-green-green-50: #053321;
  --color-util-colors-green-green-100: #074D31;
  --color-util-colors-green-green-200: #085D3A;
  --color-util-colors-green-green-300: #067647;
  --color-util-colors-green-green-400: #079455;
  --color-util-colors-green-green-500: #17B26A;
  --color-util-colors-green-green-600: #47CD89;
  --color-util-colors-green-green-700: #75E0A7;

  --color-util-colors-warning-warning-50: #4E1D09;
  --color-util-colors-warning-warning-100: #7A2E0E;
  --color-util-colors-warning-warning-200: #93370D;
  --color-util-colors-warning-warning-300: #B54708;
  --color-util-colors-warning-warning-400: #DC6803;
  --color-util-colors-warning-warning-500: #F79009;
  --color-util-colors-warning-warning-600: #FDB022;
  --color-util-colors-warning-warning-700: #FEC84B;

  --color-util-colors-yellow-yellow-50: #542C0D;
  --color-util-colors-yellow-yellow-100: #713B12;
  --color-util-colors-yellow-yellow-200: #854A0E;
  --color-util-colors-yellow-yellow-300: #A15C07;
  --color-util-colors-yellow-yellow-400: #CA8504;
  --color-util-colors-yellow-yellow-500: #EAAA08;
  --color-util-colors-yellow-yellow-600: #FAC515;
  --color-util-colors-yellow-yellow-700: #FDE272;

  --color-util-colors-teal-teal-50: #0A2926;
  --color-util-colors-teal-teal-100: #134E48;
  --color-util-colors-teal-teal-200: #125D56;
  --color-util-colors-teal-teal-300: #107569;
  --color-util-colors-teal-teal-400: #0E9384;
  --color-util-colors-teal-teal-500: #15B79E;
  --color-util-colors-teal-teal-600: #2ED3B7;
  --color-util-colors-teal-teal-700: #5FE9D0;

  --color-util-colors-cyan-cyan-50: #0D2D3A;
  --color-util-colors-cyan-cyan-100: #164C63;
  --color-util-colors-cyan-cyan-200: #155B75;
  --color-util-colors-cyan-cyan-300: #0E7090;
  --color-util-colors-cyan-cyan-400: #088AB2;
  --color-util-colors-cyan-cyan-500: #06AED4;
  --color-util-colors-cyan-cyan-600: #22CCEE;
  --color-util-colors-cyan-cyan-700: #67E3F9;

  --color-util-colors-violet-violet-50: #2E125E;
  --color-util-colors-violet-violet-100: #491C96;
  --color-util-colors-violet-violet-200: #5720B7;
  --color-util-colors-violet-violet-300: #6927DA;
  --color-util-colors-violet-violet-400: #7839EE;
  --color-util-colors-violet-violet-500: #875BF7;
  --color-util-colors-violet-violet-600: #A48AFB;
  --color-util-colors-violet-violet-700: #C3B5FD;

  --color-util-colors-gray-gray-50: #0C111C;
  --color-util-colors-gray-gray-100: #101828;
  --color-util-colors-gray-gray-200: #18222F;
  --color-util-colors-gray-gray-300: #354052;
  --color-util-colors-gray-gray-400: #495464;
  --color-util-colors-gray-gray-500: #676F83;
  --color-util-colors-gray-gray-600: #98A2B2;
  --color-util-colors-gray-gray-700: #D0D5DC;

  --color-util-colors-green-light-green-light-50: #15290A;
  --color-util-colors-green-light-green-light-100: #2B5314;
  --color-util-colors-green-light-green-light-200: #326212;
  --color-util-colors-green-light-green-light-300: #3B7C0F;
  --color-util-colors-green-light-green-light-500: #66C61C;
  --color-util-colors-green-light-green-light-400: #4CA30D;
  --color-util-colors-green-light-green-light-600: #85E13A;
  --color-util-colors-green-light-green-light-700: #A6EF67;

  --color-util-colors-rose-rose-50: #510B24;
  --color-util-colors-rose-rose-100: #89123E;
  --color-util-colors-rose-rose-200: #A11043;
  --color-util-colors-rose-rose-300: #C01048;
  --color-util-colors-rose-rose-400: #E31B54;
  --color-util-colors-rose-rose-500: #F63D68;
  --color-util-colors-rose-rose-600: #FD6F8E;
  --color-util-colors-rose-rose-700: #FEA3B4;

  --color-util-colors-midnight-midnight-50: #171C22;
  --color-util-colors-midnight-midnight-100: #202431;
  --color-util-colors-midnight-midnight-200: #2F3648;
  --color-util-colors-midnight-midnight-300: #3E465E;
  --color-util-colors-midnight-midnight-400: #5D698D;
  --color-util-colors-midnight-midnight-500: #828DAD;
  --color-util-colors-midnight-midnight-600: #A7AEC5;
  --color-util-colors-midnight-midnight-700: #C6CBD9;

  --color-third-party-LangChain: #FFFFFF;
  --color-third-party-Langfuse: #FFFFFF;
<<<<<<< HEAD
  --color-third-party-Github: #FFFFFF;
  --color-third-party-Github-tertiary: #C8CEDA99;
  --color-third-party-Github-secondary: #D9D9DE;
  --color-third-party-model-bg-openai: #121212;
  --color-third-party-model-bg-anthropic: #1D1917;
  --color-third-party-model-bg-default: #0B0B0E;

  --color-third-party-aws: #141F2E;
  --color-third-party-aws-alt: #192639;

  --color-saas-background: #0B0B0E;
  --color-saas-pricing-grid-bg: #C8CEDA33;

=======

  --color-third-party-Github: #FFFFFF;
>>>>>>> 3579bbd1
}<|MERGE_RESOLUTION|>--- conflicted
+++ resolved
@@ -721,7 +721,9 @@
 
   --color-third-party-LangChain: #FFFFFF;
   --color-third-party-Langfuse: #FFFFFF;
-<<<<<<< HEAD
+
+  --color-chatbot-bg: linear-gradient(180deg, rgba(34, 34, 37, 0.90) 0%, rgba(29, 29, 32, 0.90) 90.48%);
+  --color-chat-bubble-bg: linear-gradient(180deg, rgba(200, 206, 218, 0.08) 0%, rgba(200, 206, 218, 0.02) 100%);
   --color-third-party-Github: #FFFFFF;
   --color-third-party-Github-tertiary: #C8CEDA99;
   --color-third-party-Github-secondary: #D9D9DE;
@@ -735,8 +737,4 @@
   --color-saas-background: #0B0B0E;
   --color-saas-pricing-grid-bg: #C8CEDA33;
 
-=======
-
-  --color-third-party-Github: #FFFFFF;
->>>>>>> 3579bbd1
 }