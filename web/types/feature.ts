export enum SSOProtocol {
  SAML = 'saml',
  OIDC = 'oidc',
  OAuth2 = 'oauth2',
}

export type SystemFeatures = {
  sso_enforced_for_signin: boolean
  sso_enforced_for_signin_protocol: SSOProtocol | ''
  sso_enforced_for_web: boolean
  sso_enforced_for_web_protocol: SSOProtocol | ''
  enable_web_sso_switch_component: boolean
<<<<<<< HEAD
  enable_marketplace: boolean
=======
  enable_email_code_login: boolean
  enable_email_password_login: boolean
  enable_social_oauth_login: boolean
  is_allow_create_workspace: boolean
  is_allow_register: boolean
>>>>>>> aa111416
}

export const defaultSystemFeatures: SystemFeatures = {
  sso_enforced_for_signin: false,
  sso_enforced_for_signin_protocol: '',
  sso_enforced_for_web: false,
  sso_enforced_for_web_protocol: '',
  enable_web_sso_switch_component: false,
<<<<<<< HEAD
  enable_marketplace: false,
=======
  enable_email_code_login: false,
  enable_email_password_login: false,
  enable_social_oauth_login: false,
  is_allow_create_workspace: false,
  is_allow_register: false,
>>>>>>> aa111416
}<|MERGE_RESOLUTION|>--- conflicted
+++ resolved
@@ -4,21 +4,18 @@
   OAuth2 = 'oauth2',
 }
 
-export type SystemFeatures = {
+export interface SystemFeatures {
   sso_enforced_for_signin: boolean
   sso_enforced_for_signin_protocol: SSOProtocol | ''
   sso_enforced_for_web: boolean
   sso_enforced_for_web_protocol: SSOProtocol | ''
   enable_web_sso_switch_component: boolean
-<<<<<<< HEAD
   enable_marketplace: boolean
-=======
   enable_email_code_login: boolean
   enable_email_password_login: boolean
   enable_social_oauth_login: boolean
   is_allow_create_workspace: boolean
   is_allow_register: boolean
->>>>>>> aa111416
 }
 
 export const defaultSystemFeatures: SystemFeatures = {
@@ -27,13 +24,10 @@
   sso_enforced_for_web: false,
   sso_enforced_for_web_protocol: '',
   enable_web_sso_switch_component: false,
-<<<<<<< HEAD
   enable_marketplace: false,
-=======
   enable_email_code_login: false,
   enable_email_password_login: false,
   enable_social_oauth_login: false,
   is_allow_create_workspace: false,
   is_allow_register: false,
->>>>>>> aa111416
 }