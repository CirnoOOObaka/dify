--- conflicted
+++ resolved
@@ -38,10 +38,6 @@
 import type { RETRIEVE_METHOD } from '@/types/app'
 import type { SystemFeatures } from '@/types/feature'
 
-<<<<<<< HEAD
-export const login: Fetcher<CommonResponse & { data: string; message?: string }, { url: string; body: Record<string, any> }> = ({ url, body }) => {
-  return post(url, { body }) as Promise<CommonResponse & { data: string; message?: string }>
-=======
 type LoginSuccess = {
   result: 'success'
   data: { access_token: string;refresh_token: string }
@@ -57,7 +53,6 @@
 
 export const fetchNewToken: Fetcher<CommonResponse & { data: { access_token: string; refresh_token: string } }, { body: Record<string, any> }> = ({ body }) => {
   return post('/refresh-token', { body }) as Promise<CommonResponse & { data: { access_token: string; refresh_token: string } }>
->>>>>>> de3c5751
 }
 
 export const setup: Fetcher<CommonResponse, { body: Record<string, any> }> = ({ body }) => {
