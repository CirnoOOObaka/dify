--- conflicted
+++ resolved
@@ -33,26 +33,10 @@
 
   const init = useCallback(async () => {
     try {
-<<<<<<< HEAD
       if (consoleToken && refreshToken) {
         localStorage.setItem('console_token', consoleToken)
         localStorage.setItem('refresh_token', refreshToken)
-        getNewAccessToken(consoleToken, refreshToken)
-=======
-      setIsLoading(true)
-      const res = await login({
-        url: '/login',
-        body: {
-          email,
-          password,
-          remember_me: true,
-        },
-      })
-      if (res.result === 'success') {
-        localStorage.setItem('console_token', res.data.access_token)
-        localStorage.setItem('refresh_token', res.data.refresh_token)
         getNewAccessToken()
->>>>>>> 3938d886
         router.replace('/apps')
         return
       }
