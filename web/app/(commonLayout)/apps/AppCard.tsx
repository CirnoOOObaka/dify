'use client'

import { useContext, useContextSelector } from 'use-context-selector'
import { useRouter } from 'next/navigation'
import { useCallback, useEffect, useState } from 'react'
import { useTranslation } from 'react-i18next'
import { RiMoreFill } from '@remixicon/react'
import s from './style.module.css'
import cn from '@/utils/classnames'
import type { App } from '@/types/app'
import Confirm from '@/app/components/base/confirm'
import { ToastContext } from '@/app/components/base/toast'
import { copyApp, deleteApp, exportAppConfig, updateAppInfo } from '@/service/apps'
import DuplicateAppModal from '@/app/components/app/duplicate-modal'
import type { DuplicateAppModalProps } from '@/app/components/app/duplicate-modal'
import AppIcon from '@/app/components/base/app-icon'
import AppsContext, { useAppContext } from '@/context/app-context'
import type { HtmlContentProps } from '@/app/components/base/popover'
import CustomPopover from '@/app/components/base/popover'
import Divider from '@/app/components/base/divider'
import { getRedirection } from '@/utils/app-redirection'
import { useProviderContext } from '@/context/provider-context'
import { NEED_REFRESH_APP_LIST_KEY } from '@/config'
import type { CreateAppModalProps } from '@/app/components/explore/create-app-modal'
import EditAppModal from '@/app/components/explore/create-app-modal'
import SwitchAppModal from '@/app/components/app/switch-app-modal'
import type { Tag } from '@/app/components/base/tag-management/constant'
import TagSelector from '@/app/components/base/tag-management/selector'
import type { EnvironmentVariable } from '@/app/components/workflow/types'
import DSLExportConfirmModal from '@/app/components/workflow/dsl-export-confirm-modal'
import { fetchWorkflowDraft } from '@/service/workflow'
import { AppTypeIcon } from '@/app/components/app/type-selector'

export type AppCardProps = {
  app: App
  onRefresh?: () => void
}

const AppCard = ({ app, onRefresh }: AppCardProps) => {
  const { t } = useTranslation()
  const { notify } = useContext(ToastContext)
  const { isCurrentWorkspaceEditor } = useAppContext()
  const { onPlanInfoChanged } = useProviderContext()
  const { push } = useRouter()

  const mutateApps = useContextSelector(
    AppsContext,
    state => state.mutateApps,
  )

  const [showEditModal, setShowEditModal] = useState(false)
  const [showDuplicateModal, setShowDuplicateModal] = useState(false)
  const [showSwitchModal, setShowSwitchModal] = useState<boolean>(false)
  const [showConfirmDelete, setShowConfirmDelete] = useState(false)
  const [secretEnvList, setSecretEnvList] = useState<EnvironmentVariable[]>([])

  const onConfirmDelete = useCallback(async () => {
    try {
      await deleteApp(app.id)
      notify({ type: 'success', message: t('app.appDeleted') })
      if (onRefresh)
        onRefresh()
      mutateApps()
      onPlanInfoChanged()
    }
    catch (e: any) {
      notify({
        type: 'error',
        message: `${t('app.appDeleteFailed')}${'message' in e ? `: ${e.message}` : ''}`,
      })
    }
    setShowConfirmDelete(false)
  }, [app.id])

  const onEdit: CreateAppModalProps['onConfirm'] = useCallback(async ({
    name,
    icon_type,
    icon,
    icon_background,
    description,
    use_icon_as_answer_icon,
  }) => {
    try {
      await updateAppInfo({
        appID: app.id,
        name,
        icon_type,
        icon,
        icon_background,
        description,
        use_icon_as_answer_icon,
      })
      setShowEditModal(false)
      notify({
        type: 'success',
        message: t('app.editDone'),
      })
      if (onRefresh)
        onRefresh()
      mutateApps()
    }
    catch (e) {
      notify({ type: 'error', message: t('app.editFailed') })
    }
  }, [app.id, mutateApps, notify, onRefresh, t])

  const onCopy: DuplicateAppModalProps['onConfirm'] = async ({ name, icon_type, icon, icon_background }) => {
    try {
      const newApp = await copyApp({
        appID: app.id,
        name,
        icon_type,
        icon,
        icon_background,
        mode: app.mode,
      })
      setShowDuplicateModal(false)
      notify({
        type: 'success',
        message: t('app.newApp.appCreated'),
      })
      localStorage.setItem(NEED_REFRESH_APP_LIST_KEY, '1')
      if (onRefresh)
        onRefresh()
      mutateApps()
      onPlanInfoChanged()
      getRedirection(isCurrentWorkspaceEditor, newApp, push)
    }
    catch (e) {
      notify({ type: 'error', message: t('app.newApp.appCreateFailed') })
    }
  }

  const onExport = async (include = false) => {
    try {
      const { data } = await exportAppConfig({
        appID: app.id,
        include,
      })
      const a = document.createElement('a')
      const file = new Blob([data], { type: 'application/yaml' })
      a.href = URL.createObjectURL(file)
      a.download = `${app.name}.yml`
      a.click()
    }
    catch (e) {
      notify({ type: 'error', message: t('app.exportFailed') })
    }
  }

  const exportCheck = async () => {
    if (app.mode !== 'workflow' && app.mode !== 'advanced-chat') {
      onExport()
      return
    }
    try {
      const workflowDraft = await fetchWorkflowDraft(`/apps/${app.id}/workflows/draft`)
      const list = (workflowDraft.environment_variables || []).filter(env => env.value_type === 'secret')
      if (list.length === 0) {
        onExport()
        return
      }
      setSecretEnvList(list)
    }
    catch (e) {
      notify({ type: 'error', message: t('app.exportFailed') })
    }
  }

  const onSwitch = () => {
    if (onRefresh)
      onRefresh()
    mutateApps()
    setShowSwitchModal(false)
  }

  const Operations = (props: HtmlContentProps) => {
    const onMouseLeave = async () => {
      props.onClose?.()
    }
    const onClickSettings = async (e: React.MouseEvent<HTMLButtonElement>) => {
      e.stopPropagation()
      props.onClick?.()
      e.preventDefault()
      setShowEditModal(true)
    }
    const onClickDuplicate = async (e: React.MouseEvent<HTMLButtonElement>) => {
      e.stopPropagation()
      props.onClick?.()
      e.preventDefault()
      setShowDuplicateModal(true)
    }
    const onClickExport = async (e: React.MouseEvent<HTMLButtonElement>) => {
      e.stopPropagation()
      props.onClick?.()
      e.preventDefault()
      exportCheck()
    }
    const onClickSwitch = async (e: React.MouseEvent<HTMLDivElement>) => {
      e.stopPropagation()
      props.onClick?.()
      e.preventDefault()
      setShowSwitchModal(true)
    }
    const onClickDelete = async (e: React.MouseEvent<HTMLDivElement>) => {
      e.stopPropagation()
      props.onClick?.()
      e.preventDefault()
      setShowConfirmDelete(true)
    }
    return (
      <div className="relative w-full py-1" onMouseLeave={onMouseLeave}>
        <button className={s.actionItem} onClick={onClickSettings}>
          <span className={s.actionName}>{t('app.editApp')}</span>
        </button>
        <Divider className="!my-1" />
        <button className={s.actionItem} onClick={onClickDuplicate}>
          <span className={s.actionName}>{t('app.duplicate')}</span>
        </button>
        <button className={s.actionItem} onClick={onClickExport}>
          <span className={s.actionName}>{t('app.export')}</span>
        </button>
        {(app.mode === 'completion' || app.mode === 'chat') && (
          <>
            <Divider className="!my-1" />
            <div
              className='h-9 py-2 px-3 mx-1 flex items-center hover:bg-gray-50 rounded-lg cursor-pointer'
              onClick={onClickSwitch}
            >
              <span className='text-gray-700 text-sm leading-5'>{t('app.switch')}</span>
            </div>
          </>
        )}
        <Divider className="!my-1" />
        <div
          className={cn(s.actionItem, s.deleteActionItem, 'group')}
          onClick={onClickDelete}
        >
          <span className={cn(s.actionName, 'group-hover:text-red-500')}>
            {t('common.operation.delete')}
          </span>
        </div>
      </div>
    )
  }

  const [tags, setTags] = useState<Tag[]>(app.tags)
  useEffect(() => {
    setTags(app.tags)
  }, [app.tags])

  return (
    <>
      <div
        onClick={(e) => {
          e.preventDefault()
          getRedirection(isCurrentWorkspaceEditor, app, push)
        }}
<<<<<<< HEAD
        className='relative h-[160px] group col-span-1 bg-white border-2 border-solid border-transparent rounded-xl shadow-sm inline-flex flex-col transition-all duration-200 ease-in-out cursor-pointer hover:shadow-lg'
=======
        className='relative h-[160px] group col-span-1 bg-components-card-bg border-[1px] border-solid border-components-card-border rounded-xl shadow-sm inline-flex flex-col transition-all duration-200 ease-in-out cursor-pointer hover:shadow-lg'
>>>>>>> c38e3c5d
      >
        <div className='flex pt-[14px] px-[14px] pb-3 h-[66px] items-center gap-3 grow-0 shrink-0'>
          <div className='relative shrink-0'>
            <AppIcon
              size="large"
              iconType={app.icon_type}
              icon={app.icon}
              background={app.icon_background}
              imageUrl={app.icon_url}
            />
            <AppTypeIcon type={app.mode} wrapperClassName='absolute -bottom-0.5 -right-0.5 w-4 h-4 shadow-sm' className='w-3 h-3' />
          </div>
          <div className='grow w-0 py-[1px]'>
            <div className='flex items-center text-sm leading-5 font-semibold text-text-secondary'>
              <div className='truncate' title={app.name}>{app.name}</div>
            </div>
<<<<<<< HEAD
            <div className='flex items-center text-[10px] leading-[18px] text-gray-500 font-medium'>
=======
            <div className='flex items-center text-[10px] leading-[18px] text-text-tertiary font-medium'>
>>>>>>> c38e3c5d
              {app.mode === 'advanced-chat' && <div className='truncate'>{t('app.types.advanced').toUpperCase()}</div>}
              {app.mode === 'chat' && <div className='truncate'>{t('app.types.chatbot').toUpperCase()}</div>}
              {app.mode === 'agent-chat' && <div className='truncate'>{t('app.types.agent').toUpperCase()}</div>}
              {app.mode === 'workflow' && <div className='truncate'>{t('app.types.workflow').toUpperCase()}</div>}
              {app.mode === 'completion' && <div className='truncate'>{t('app.types.completion').toUpperCase()}</div>}
            </div>
          </div>
        </div>
        <div className='title-wrapper h-[90px] px-[14px] text-xs leading-normal text-text-tertiary'>
          <div
            className={cn(tags.length ? 'line-clamp-2' : 'line-clamp-4', 'group-hover:line-clamp-2')}
            title={app.description}
          >
            {app.description}
          </div>
        </div>
        <div className={cn(
          'absolute bottom-1 left-0 right-0 items-center shrink-0 pt-1 pl-[14px] pr-[6px] pb-[6px] h-[42px]',
          tags.length ? 'flex' : '!hidden group-hover:!flex',
        )}>
          {isCurrentWorkspaceEditor && (
            <>
              <div className={cn('grow flex items-center gap-1 w-0')} onClick={(e) => {
                e.stopPropagation()
                e.preventDefault()
              }}>
                <div className={cn(
                  'group-hover:!block group-hover:!mr-0 mr-[41px] grow w-full',
                  tags.length ? '!block' : '!hidden',
                )}>
                  <TagSelector
                    position='bl'
                    type='app'
                    targetID={app.id}
                    value={tags.map(tag => tag.id)}
                    selectedTags={tags}
                    onCacheUpdate={setTags}
                    onChange={onRefresh}
                  />
                </div>
              </div>
              <div className='!hidden group-hover:!flex shrink-0 mx-1 w-[1px] h-[14px]' />
              <div className='!hidden group-hover:!flex shrink-0'>
                <CustomPopover
                  htmlContent={<Operations />}
                  position="br"
                  trigger="click"
                  btnElement={
                    <div
                      className='flex items-center justify-center w-8 h-8 cursor-pointer rounded-md'
                    >
                      <RiMoreFill className='w-4 h-4 text-text-tertiary' />
                    </div>
                  }
                  btnClassName={open =>
                    cn(
                      open ? '!bg-black/5 !shadow-none' : '!bg-transparent',
                      'h-8 w-8 !p-2 rounded-md border-none hover:!bg-black/5',
                    )
                  }
                  popupClassName={
                    (app.mode === 'completion' || app.mode === 'chat')
                      ? '!w-[238px] translate-x-[-110px]'
                      : ''
                  }
                  className={'!w-[128px] h-fit !z-20'}
                />
              </div>
            </>
          )}
        </div>
      </div>
      {showEditModal && (
        <EditAppModal
          isEditModal
          appName={app.name}
          appIconType={app.icon_type}
          appIcon={app.icon}
          appIconBackground={app.icon_background}
          appIconUrl={app.icon_url}
          appDescription={app.description}
          appMode={app.mode}
          appUseIconAsAnswerIcon={app.use_icon_as_answer_icon}
          show={showEditModal}
          onConfirm={onEdit}
          onHide={() => setShowEditModal(false)}
        />
      )}
      {showDuplicateModal && (
        <DuplicateAppModal
          appName={app.name}
          icon_type={app.icon_type}
          icon={app.icon}
          icon_background={app.icon_background}
          icon_url={app.icon_url}
          show={showDuplicateModal}
          onConfirm={onCopy}
          onHide={() => setShowDuplicateModal(false)}
        />
      )}
      {showSwitchModal && (
        <SwitchAppModal
          show={showSwitchModal}
          appDetail={app}
          onClose={() => setShowSwitchModal(false)}
          onSuccess={onSwitch}
        />
      )}
      {showConfirmDelete && (
        <Confirm
          title={t('app.deleteAppConfirmTitle')}
          content={t('app.deleteAppConfirmContent')}
          isShow={showConfirmDelete}
          onConfirm={onConfirmDelete}
          onCancel={() => setShowConfirmDelete(false)}
        />
      )}
      {secretEnvList.length > 0 && (
        <DSLExportConfirmModal
          envList={secretEnvList}
          onConfirm={onExport}
          onClose={() => setSecretEnvList([])}
        />
      )}
    </>
  )
}

export default AppCard<|MERGE_RESOLUTION|>--- conflicted
+++ resolved
@@ -256,11 +256,7 @@
           e.preventDefault()
           getRedirection(isCurrentWorkspaceEditor, app, push)
         }}
-<<<<<<< HEAD
-        className='relative h-[160px] group col-span-1 bg-white border-2 border-solid border-transparent rounded-xl shadow-sm inline-flex flex-col transition-all duration-200 ease-in-out cursor-pointer hover:shadow-lg'
-=======
         className='relative h-[160px] group col-span-1 bg-components-card-bg border-[1px] border-solid border-components-card-border rounded-xl shadow-sm inline-flex flex-col transition-all duration-200 ease-in-out cursor-pointer hover:shadow-lg'
->>>>>>> c38e3c5d
       >
         <div className='flex pt-[14px] px-[14px] pb-3 h-[66px] items-center gap-3 grow-0 shrink-0'>
           <div className='relative shrink-0'>
@@ -277,11 +273,7 @@
             <div className='flex items-center text-sm leading-5 font-semibold text-text-secondary'>
               <div className='truncate' title={app.name}>{app.name}</div>
             </div>
-<<<<<<< HEAD
-            <div className='flex items-center text-[10px] leading-[18px] text-gray-500 font-medium'>
-=======
             <div className='flex items-center text-[10px] leading-[18px] text-text-tertiary font-medium'>
->>>>>>> c38e3c5d
               {app.mode === 'advanced-chat' && <div className='truncate'>{t('app.types.advanced').toUpperCase()}</div>}
               {app.mode === 'chat' && <div className='truncate'>{t('app.types.chatbot').toUpperCase()}</div>}
               {app.mode === 'agent-chat' && <div className='truncate'>{t('app.types.agent').toUpperCase()}</div>}
