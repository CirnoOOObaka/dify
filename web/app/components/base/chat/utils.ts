--- conflicted
+++ resolved
@@ -134,15 +134,12 @@
     }
   }
 
-<<<<<<< HEAD
-=======
   // If no messages have parentMessageId=null (indicating a root node),
   // then we likely have a partial chat history. In this case,
   // use the first available message as the root node.
   if (rootNodes.length === 0 && allMessages.length > 0)
     rootNodes.push(map[allMessages[0]!.id]!)
 
->>>>>>> 5605ff98
   return rootNodes
 }
 
