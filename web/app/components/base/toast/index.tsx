--- conflicted
+++ resolved
@@ -55,7 +55,7 @@
       || (type === 'warning' && 'bg-[linear-gradient(92deg,rgba(247,144,9,0.25)_0%,rgba(255,255,255,0.00)_100%)]')
       || (type === 'error' && 'bg-[linear-gradient(92deg,rgba(240,68,56,0.25)_0%,rgba(255,255,255,0.00)_100%)]')
       || (type === 'info' && 'bg-[linear-gradient(92deg,rgba(11,165,236,0.25)_0%,rgba(255,255,255,0.00)_100%)]')
-      }`}
+    }`}
     />
     <div className={`flex ${size === 'md' ? 'gap-1' : 'gap-0.5'}`}>
       <div className={`flex justify-center items-center ${size === 'md' ? 'p-0.5' : 'p-1'}`}>
@@ -130,11 +130,7 @@
 
     root.render(
       <ToastContext.Provider value={{
-<<<<<<< HEAD
-        notify: () => {},
-=======
         notify: () => { },
->>>>>>> 487809ce
         close: () => {
           if (holder) {
             root.unmount()
@@ -142,11 +138,7 @@
           }
         },
       }}>
-<<<<<<< HEAD
-        <Toast type={type} size={size} message={message} duration={duration} className={className} />
-=======
         <Toast type={type} size={size} message={message} duration={duration} className={className} customComponent={customComponent} />
->>>>>>> 487809ce
       </ToastContext.Provider>,
     )
     document.body.appendChild(holder)
