'use client'
import type { FC } from 'react'
import React, { Fragment, useEffect, useState } from 'react'
import { Combobox, Listbox, Transition } from '@headlessui/react'
import { CheckIcon, ChevronDownIcon, ChevronUpIcon, XMarkIcon } from '@heroicons/react/20/solid'
import { useTranslation } from 'react-i18next'
import classNames from '@/utils/classnames'
import {
  PortalToFollowElem,
  PortalToFollowElemContent,
  PortalToFollowElemTrigger,
} from '@/app/components/base/portal-to-follow-elem'

const defaultItems = [
  { value: 1, name: 'option1' },
  { value: 2, name: 'option2' },
  { value: 3, name: 'option3' },
  { value: 4, name: 'option4' },
  { value: 5, name: 'option5' },
  { value: 6, name: 'option6' },
  { value: 7, name: 'option7' },
]

export type Item = {
  value: number | string
  name: string
} & Record<string, any>

export type ISelectProps = {
  className?: string
  wrapperClassName?: string
  renderTrigger?: (value: Item | null) => JSX.Element | null
  items?: Item[]
  defaultValue?: number | string
  disabled?: boolean
  onSelect: (value: Item) => void
  allowSearch?: boolean
  bgClassName?: string
  placeholder?: string
  overlayClassName?: string
  optionWrapClassName?: string
  optionClassName?: string
  hideChecked?: boolean
  notClearable?: boolean
  renderOption?: ({
    item,
    selected,
  }: {
    item: Item
    selected: boolean
  }) => React.ReactNode
}
const Select: FC<ISelectProps> = ({
  className,
  items = defaultItems,
  defaultValue = 1,
  disabled = false,
  onSelect,
  allowSearch = true,
  bgClassName = 'bg-gray-100',
  overlayClassName,
  optionClassName,
  renderOption,
}) => {
  const [query, setQuery] = useState('')
  const [open, setOpen] = useState(false)

  const [selectedItem, setSelectedItem] = useState<Item | null>(null)
  useEffect(() => {
    let defaultSelect = null
    const existed = items.find((item: Item) => item.value === defaultValue)
    if (existed)
      defaultSelect = existed

    setSelectedItem(defaultSelect)
    // eslint-disable-next-line react-hooks/exhaustive-deps
  }, [defaultValue])

  const filteredItems: Item[]
    = query === ''
      ? items
      : items.filter((item) => {
        return item.name.toLowerCase().includes(query.toLowerCase())
      })

  return (
    <Combobox
      as="div"
      disabled={disabled}
      value={selectedItem}
      className={className}
      onChange={(value: Item) => {
        if (!disabled) {
          setSelectedItem(value)
          setOpen(false)
          onSelect(value)
        }
      }}>
      <div className={classNames('relative')}>
        <div className='group text-gray-800'>
          {allowSearch
            ? <Combobox.Input
<<<<<<< HEAD
              className={classNames('w-full rounded-lg border-0  py-1.5 pl-3 pr-10 shadow-sm sm:text-sm sm:leading-6 focus-visible:outline-none focus-visible:bg-gray-200 group-hover:bg-gray-200 cursor-not-allowed', bgClassName)}
=======
              className={`w-full rounded-lg border-0 ${bgClassName} py-1.5 pl-3 pr-10 shadow-sm sm:text-sm sm:leading-6 focus-visible:outline-none focus-visible:bg-gray-200 group-hover:bg-gray-200 ${disabled ? 'cursor-not-allowed' : 'cursor-pointer'}`}
>>>>>>> 824a7138
              onChange={(event) => {
                if (!disabled)
                  setQuery(event.target.value)
              }}
              displayValue={(item: Item) => item?.name}
            />
            : <Combobox.Button onClick={
              () => {
                if (!disabled)
                  setOpen(!open)
              }
            } className={classNames(`flex items-center h-9 w-full rounded-lg border-0 ${bgClassName} py-1.5 pl-3 pr-10 shadow-sm sm:text-sm sm:leading-6 focus-visible:outline-none focus-visible:bg-gray-200 group-hover:bg-gray-200`, optionClassName)}>
              <div className='w-0 grow text-left truncate' title={selectedItem?.name}>{selectedItem?.name}</div>
            </Combobox.Button>}
          <Combobox.Button className="absolute inset-y-0 right-0 flex items-center rounded-r-md px-2 focus:outline-none group-hover:bg-gray-200" onClick={
            () => {
              if (!disabled)
                setOpen(!open)
            }
          }>
            {open ? <ChevronUpIcon className="h-5 w-5" /> : <ChevronDownIcon className="h-5 w-5" />}
          </Combobox.Button>
        </div>

        {filteredItems.length > 0 && (
          <Combobox.Options className={`absolute z-10 mt-1 px-1 max-h-60 w-full overflow-auto rounded-md bg-white py-1 text-base shadow-lg border-gray-200 border-[0.5px] focus:outline-none sm:text-sm ${overlayClassName}`}>
            {filteredItems.map((item: Item) => (
              <Combobox.Option
                key={item.value}
                value={item}
                className={({ active }: { active: boolean }) =>
                  classNames(
                    'relative cursor-default select-none py-2 pl-3 pr-9 rounded-lg hover:bg-gray-100 text-gray-700',
                    active ? 'bg-gray-100' : '',
                    optionClassName,
                  )
                }
              >
                {({ /* active, */ selected }) => (
                  <>
                    {renderOption
                      ? renderOption({ item, selected })
                      : (
                        <>
                          <span className={classNames('block', selected && 'font-normal')}>{item.name}</span>
                          {selected && (
                            <span
                              className={classNames(
                                'absolute inset-y-0 right-0 flex items-center pr-4 text-gray-700',
                              )}
                            >
                              <CheckIcon className="h-5 w-5" aria-hidden="true" />
                            </span>
                          )}
                        </>
                      )}
                  </>
                )}
              </Combobox.Option>
            ))}
          </Combobox.Options>
        )}
      </div>
    </Combobox >
  )
}

const SimpleSelect: FC<ISelectProps> = ({
  className,
  wrapperClassName = '',
  renderTrigger,
  items = defaultItems,
  defaultValue = 1,
  disabled = false,
  onSelect,
  placeholder,
  optionWrapClassName,
  optionClassName,
  hideChecked,
  notClearable,
  renderOption,
}) => {
  const { t } = useTranslation()
  const localPlaceholder = placeholder || t('common.placeholder.select')

  const [selectedItem, setSelectedItem] = useState<Item | null>(null)
  useEffect(() => {
    let defaultSelect = null
    const existed = items.find((item: Item) => item.value === defaultValue)
    if (existed)
      defaultSelect = existed

    setSelectedItem(defaultSelect)
    // eslint-disable-next-line react-hooks/exhaustive-deps
  }, [defaultValue])

  return (
    <Listbox
      value={selectedItem}
      onChange={(value: Item) => {
        if (!disabled) {
          setSelectedItem(value)
          onSelect(value)
        }
      }}
    >
      <div className={classNames('group/simple-select relative h-9', wrapperClassName)}>
        {renderTrigger && <Listbox.Button className='w-full'>{renderTrigger(selectedItem)}</Listbox.Button>}
        {!renderTrigger && (
          <Listbox.Button className={classNames(`flex items-center w-full h-full rounded-lg border-0 bg-gray-100 pl-3 pr-10 sm:text-sm sm:leading-6 focus-visible:outline-none focus-visible:bg-gray-200 group-hover/simple-select:bg-state-base-hover-alt ${disabled ? 'cursor-not-allowed' : 'cursor-pointer'}`, className)}>
            <span className={classNames('block truncate text-left system-sm-regular text-components-input-text-filled', !selectedItem?.name && 'text-components-input-text-placeholder')}>{selectedItem?.name ?? localPlaceholder}</span>
            <span className="absolute inset-y-0 right-0 flex items-center pr-2">
              {(selectedItem && !notClearable)
                ? (
                  <XMarkIcon
                    onClick={(e) => {
                      e.stopPropagation()
                      setSelectedItem(null)
                      onSelect({ name: '', value: '' })
                    }}
                    className="h-4 w-4 text-text-quaternary cursor-pointer"
                    aria-hidden="false"
                  />
                )
                : (
                  <ChevronDownIcon
                    className="h-4 w-4 text-text-quaternary group-hover/simple-select:text-text-secondary"
                    aria-hidden="true"
                  />
                )}
            </span>
          </Listbox.Button>
        )}

        {!disabled && (
          <Transition
            as={Fragment}
            leave="transition ease-in duration-100"
            leaveFrom="opacity-100"
            leaveTo="opacity-0"
          >

            <Listbox.Options className={classNames('absolute z-10 mt-1 px-1 max-h-60 w-full overflow-auto rounded-md bg-white py-1 text-base shadow-lg border-gray-200 border-[0.5px] focus:outline-none sm:text-sm', optionWrapClassName)}>
              {items.map((item: Item) => (
                <Listbox.Option
                  key={item.value}
                  className={({ active }) =>
                    classNames(
                      `relative cursor-pointer select-none py-2 pl-3 pr-9 rounded-lg hover:bg-gray-100 text-gray-700 ${active ? 'bg-gray-100' : ''}`,
                      optionClassName,
                    )
                  }
                  value={item}
                  disabled={disabled}
                >
                  {({ /* active, */ selected }) => (
                    <>
                      {renderOption
                        ? renderOption({ item, selected })
                        : (<>
                          <span className={classNames('block', selected && 'font-normal')}>{item.name}</span>
                          {selected && !hideChecked && (
                            <span
                              className={classNames(
                                'absolute inset-y-0 right-0 flex items-center pr-4 text-gray-700',
                              )}
                            >
                              <CheckIcon className="h-5 w-5" aria-hidden="true" />
                            </span>
                          )}
                        </>)}
                    </>
                  )}
                </Listbox.Option>
              ))}
            </Listbox.Options>
          </Transition>
        )}
      </div>
    </Listbox>
  )
}

type PortalSelectProps = {
  value: string | number
  onSelect: (value: Item) => void
  items: Item[]
  placeholder?: string
  renderTrigger?: (value?: Item) => JSX.Element | null
  triggerClassName?: string
  triggerClassNameFn?: (open: boolean) => string
  popupClassName?: string
  popupInnerClassName?: string
  readonly?: boolean
  hideChecked?: boolean
}
const PortalSelect: FC<PortalSelectProps> = ({
  value,
  onSelect,
  items,
  placeholder,
  renderTrigger,
  triggerClassName,
  triggerClassNameFn,
  popupClassName,
  popupInnerClassName,
  readonly,
  hideChecked,
}) => {
  const { t } = useTranslation()
  const [open, setOpen] = useState(false)
  const localPlaceholder = placeholder || t('common.placeholder.select')
  const selectedItem = items.find(item => item.value === value)

  return (
    <PortalToFollowElem
      open={open}
      onOpenChange={setOpen}
      placement='bottom-start'
      offset={4}
    >
      <PortalToFollowElemTrigger onClick={() => !readonly && setOpen(v => !v)} className='w-full'>
        {renderTrigger
          ? renderTrigger(selectedItem)
          : (
            <div
              className={classNames(`
            flex items-center justify-between px-2.5 h-9 rounded-lg border-0 bg-gray-100 text-sm ${readonly ? 'cursor-not-allowed' : 'cursor-pointer'} 
          `, triggerClassName, triggerClassNameFn?.(open))}
              title={selectedItem?.name}
            >
              <span
                className={`
              grow truncate
              ${!selectedItem?.name && 'text-gray-400'}
            `}
              >
                {selectedItem?.name ?? localPlaceholder}
              </span>
              <ChevronDownIcon className='shrink-0 h-4 w-4 text-gray-400' />
            </div>
          )}

      </PortalToFollowElemTrigger>
      <PortalToFollowElemContent className={`z-20 ${popupClassName}`}>
        <div
          className={classNames('px-1 py-1 max-h-60 overflow-auto rounded-md bg-white text-base shadow-lg border-gray-200 border-[0.5px] focus:outline-none sm:text-sm', popupInnerClassName)}
        >
          {items.map((item: Item) => (
            <div
              key={item.value}
              className={`
                flex items-center justify-between px-2.5 h-9 cursor-pointer rounded-lg hover:bg-gray-100 text-gray-700
                ${item.value === value && 'bg-gray-100'}
              `}
              title={item.name}
              onClick={() => {
                onSelect(item)
                setOpen(false)
              }}
            >
              <span
                className='w-0 grow truncate'
                title={item.name}
              >
                {item.name}
              </span>
              {!hideChecked && item.value === value && (
                <CheckIcon className='shrink-0 h-4 w-4 text-text-accent' />
              )}
            </div>
          ))}
        </div>
      </PortalToFollowElemContent>
    </PortalToFollowElem>
  )
}
export { SimpleSelect, PortalSelect }
export default React.memo(Select)<|MERGE_RESOLUTION|>--- conflicted
+++ resolved
@@ -100,11 +100,7 @@
         <div className='group text-gray-800'>
           {allowSearch
             ? <Combobox.Input
-<<<<<<< HEAD
-              className={classNames('w-full rounded-lg border-0  py-1.5 pl-3 pr-10 shadow-sm sm:text-sm sm:leading-6 focus-visible:outline-none focus-visible:bg-gray-200 group-hover:bg-gray-200 cursor-not-allowed', bgClassName)}
-=======
               className={`w-full rounded-lg border-0 ${bgClassName} py-1.5 pl-3 pr-10 shadow-sm sm:text-sm sm:leading-6 focus-visible:outline-none focus-visible:bg-gray-200 group-hover:bg-gray-200 ${disabled ? 'cursor-not-allowed' : 'cursor-pointer'}`}
->>>>>>> 824a7138
               onChange={(event) => {
                 if (!disabled)
                   setQuery(event.target.value)
