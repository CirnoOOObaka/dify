--- conflicted
+++ resolved
@@ -48,13 +48,10 @@
   const [fileContent, setFileContent] = useState<string>()
   const [currentTab, setCurrentTab] = useState(activeTab)
   const [dslUrlValue, setDslUrlValue] = useState(dslUrl)
-<<<<<<< HEAD
   const { mutateAsync } = useMutationCheckDependenciesBeforeImportDSL()
-=======
   const [showErrorModal, setShowErrorModal] = useState(false)
   const [versions, setVersions] = useState<{ importedVersion: string; systemVersion: string }>()
   const [importId, setImportId] = useState<string>()
->>>>>>> 17ee7315
 
   const readFile = (file: File) => {
     const reader = new FileReader()
@@ -102,6 +99,7 @@
           mode: DSLImportMode.YAML_URL,
           yaml_url: dslUrlValue || '',
         })
+        await mutateAsync({ url: dslUrlValue })
       }
 
       if (!response)
@@ -119,9 +117,6 @@
           message: t(status === DSLImportStatus.COMPLETED ? 'app.newApp.appCreated' : 'app.newApp.caution'),
           children: status === DSLImportStatus.COMPLETED_WITH_WARNINGS && t('app.newApp.appCreateDSLWarning'),
         })
-<<<<<<< HEAD
-        await mutateAsync({ url: dslUrlValue })
-=======
         localStorage.setItem(NEED_REFRESH_APP_LIST_KEY, '1')
         getRedirection(isCurrentWorkspaceEditor, { id: app_id }, push)
       }
@@ -139,7 +134,6 @@
       }
       else {
         notify({ type: 'error', message: t('app.newApp.appCreateFailed') })
->>>>>>> 17ee7315
       }
     }
     catch (e) {
@@ -278,7 +272,7 @@
       >
         <div className='flex pb-4 flex-col items-start gap-2 self-stretch'>
           <div className='text-text-primary title-2xl-semi-bold'>{t('app.newApp.appCreateDSLErrorTitle')}</div>
-          <div className='flex flex-grow flex-col text-text-secondary system-md-regular'>
+          <div className='flex grow flex-col text-text-secondary system-md-regular'>
             <div>{t('app.newApp.appCreateDSLErrorPart1')}</div>
             <div>{t('app.newApp.appCreateDSLErrorPart2')}</div>
             <br />
