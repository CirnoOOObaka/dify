'use client'
import type { FC } from 'react'
import React, { useEffect, useState } from 'react'
import { useTranslation } from 'react-i18next'
import { addDefaultValue, toolCredentialToFormSchemas } from '../../utils/to-form-schema'
import type { Collection } from '../../types'
import cn from '@/utils/classnames'
import Drawer from '@/app/components/base/drawer-plus'
import Button from '@/app/components/base/button'
import Toast from '@/app/components/base/toast'
import { fetchBuiltInToolCredential, fetchBuiltInToolCredentialSchema } from '@/service/tools'
import Loading from '@/app/components/base/loading'
import Form from '@/app/components/header/account-setting/model-provider-page/model-modal/Form'
import { LinkExternal02 } from '@/app/components/base/icons/src/vender/line/general'
import { useLanguage } from '@/app/components/header/account-setting/model-provider-page/hooks'

type Props = {
  collection: Collection
  onCancel: () => void
  onSaved: (value: Record<string, any>) => void
  isHideRemoveBtn?: boolean
  onRemove?: () => void
  isSaving?: boolean
}

const ConfigCredential: FC<Props> = ({
  collection,
  onCancel,
  onSaved,
  isHideRemoveBtn,
  onRemove = () => { },
  isSaving,
}) => {
  const { t } = useTranslation()
  const language = useLanguage()
  const [credentialSchema, setCredentialSchema] = useState<any>(null)
  const { name: collectionName } = collection
  const [tempCredential, setTempCredential] = React.useState<any>({})
  const [isLoading, setIsLoading] = React.useState(false)
  useEffect(() => {
    fetchBuiltInToolCredentialSchema(collectionName).then(async (res) => {
      const toolCredentialSchemas = toolCredentialToFormSchemas(res)
      const credentialValue = await fetchBuiltInToolCredential(collectionName)
      setTempCredential(credentialValue)
      const defaultCredentials = addDefaultValue(credentialValue, toolCredentialSchemas)
      setCredentialSchema(toolCredentialSchemas)
      setTempCredential(defaultCredentials)
    })
  }, [])

  const handleSave = async () => {
    for (const field of credentialSchema) {
      if (field.required && !tempCredential[field.name]) {
        Toast.notify({ type: 'error', message: t('common.errorMsg.fieldRequired', { field: field.label[language] || field.label.en_US }) })
        return
      }
    }
    setIsLoading(true)
    try {
      await onSaved(tempCredential)
      setIsLoading(false)
    }
    finally {
      setIsLoading(false)
    }
  }

  return (
    <Drawer
      isShow
      onHide={onCancel}
      title={t('tools.auth.setupModalTitle') as string}
      titleDescription={t('tools.auth.setupModalTitleDescription') as string}
<<<<<<< HEAD
      panelClassName='mt-[64px] mb-2 !w-[420px]'
      maxWidthClassName='!max-w-[420px]'
      height='calc(100vh - 64px)'
      contentClassName='!bg-gray-100'
      headerClassName='!border-b-black/5'
=======
      panelClassName='mt-[64px] mb-2 !w-[420px] border-components-panel-border'
      maxWidthClassName='!max-w-[420px]'
      height='calc(100vh - 64px)'
      contentClassName='!bg-components-panel-bg'
      headerClassName='!border-b-divider-subtle'
>>>>>>> 04054954
      body={

        <div className='px-6 py-3 h-full'>
          {!credentialSchema
            ? <Loading type='app' />
            : (
              <>
                <Form
                  value={tempCredential}
                  onChange={(v) => {
                    setTempCredential(v)
                  }}
                  formSchemas={credentialSchema}
                  isEditMode={true}
                  showOnVariableMap={{}}
                  validating={false}
                  inputClassName='!bg-components-input-bg-normal'
                  fieldMoreInfo={item => item.url
                    ? (<a
                      href={item.url}
                      target='_blank' rel='noopener noreferrer'
                      className='inline-flex items-center text-xs text-text-accent'
                    >
                      {t('tools.howToGet')}
                      <LinkExternal02 className='ml-1 w-3 h-3' />
                    </a>)
                    : null}
                />
                <div className={cn((collection.is_team_authorization && !isHideRemoveBtn) ? 'justify-between' : 'justify-end', 'mt-2 flex ')} >
                  {
                    (collection.is_team_authorization && !isHideRemoveBtn) && (
                      <Button onClick={onRemove}>{t('common.operation.remove')}</Button>
                    )
                  }
                  < div className='flex space-x-2'>
                    <Button onClick={onCancel}>{t('common.operation.cancel')}</Button>
                    <Button loading={isLoading || isSaving} disabled={isLoading || isSaving} variant='primary' onClick={handleSave}>{t('common.operation.save')}</Button>
                  </div>
                </div>
              </>
            )
          }

        </div >
      }
      isShowMask={true}
      clickOutsideNotOpen={false}
    />
  )
}
export default React.memo(ConfigCredential)<|MERGE_RESOLUTION|>--- conflicted
+++ resolved
@@ -71,19 +71,11 @@
       onHide={onCancel}
       title={t('tools.auth.setupModalTitle') as string}
       titleDescription={t('tools.auth.setupModalTitleDescription') as string}
-<<<<<<< HEAD
-      panelClassName='mt-[64px] mb-2 !w-[420px]'
-      maxWidthClassName='!max-w-[420px]'
-      height='calc(100vh - 64px)'
-      contentClassName='!bg-gray-100'
-      headerClassName='!border-b-black/5'
-=======
       panelClassName='mt-[64px] mb-2 !w-[420px] border-components-panel-border'
       maxWidthClassName='!max-w-[420px]'
       height='calc(100vh - 64px)'
       contentClassName='!bg-components-panel-bg'
       headerClassName='!border-b-divider-subtle'
->>>>>>> 04054954
       body={
 
         <div className='px-6 py-3 h-full'>
