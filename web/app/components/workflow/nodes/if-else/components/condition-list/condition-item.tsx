--- conflicted
+++ resolved
@@ -23,21 +23,10 @@
 import ConditionNumberInput from '../condition-number-input'
 import { FILE_TYPE_OPTIONS, SUB_VARIABLES, TRANSFER_METHOD } from '../../default'
 import ConditionWrap from '../condition-wrap'
-import VarReferenceVars from '../../../_base/components/variable/var-reference-vars'
 import ConditionOperator from './condition-operator'
 import ConditionInput from './condition-input'
-<<<<<<< HEAD
-import VariableTag from '@/app/components/workflow/nodes/_base/components/variable-tag'
-import {
-  PortalToFollowElem,
-  PortalToFollowElemContent,
-  PortalToFollowElemTrigger,
-} from '@/app/components/base/portal-to-follow-elem'
-
-=======
 
 import ConditionVarSelector from './condition-var-selector'
->>>>>>> ec9f82ce
 import type {
   Node,
   NodeOutPutVar,
@@ -152,7 +141,7 @@
       value: isArrayValue ? [value] : value,
     }
     doUpdateCondition(newCondition)
-  }, [condition, doUpdateCondition, fileAttr])
+  }, [condition, doUpdateCondition, isArrayValue])
 
   const isSelect = condition.comparison_operator && [ComparisonOperator.in, ComparisonOperator.notIn].includes(condition.comparison_operator)
   const selectOptions = useMemo(() => {
@@ -246,37 +235,6 @@
                 />
               )
               : (
-<<<<<<< HEAD
-                <PortalToFollowElem
-                  open={open}
-                  onOpenChange={setOpen}
-                  placement='bottom-start'
-                  offset={{
-                    mainAxis: 4,
-                    crossAxis: 0,
-                  }}
-                >
-                  <PortalToFollowElemTrigger onClick={() => setOpen(!open)}>
-                    <div className="cursor-pointer">
-                      <VariableTag
-                        valueSelector={condition.variable_selector || []}
-                        varType={condition.varType}
-                        availableNodes={availableNodes}
-                        isShort
-                      />
-                    </div>
-                  </PortalToFollowElemTrigger>
-                  <PortalToFollowElemContent className='z-[1000]'>
-                    <div className='w-[296px] bg-components-panel-bg-blur rounded-lg border-[0.5px] border-components-panel-border shadow-lg'>
-                      <VarReferenceVars
-                        vars={nodesOutputVars}
-                        isSupportFileVar
-                        onChange={handleVarChange}
-                      />
-                    </div>
-                  </PortalToFollowElemContent>
-                </PortalToFollowElem>
-=======
                 <ConditionVarSelector
                   open={open}
                   onOpenChange={setOpen}
@@ -286,7 +244,6 @@
                   nodesOutputVars={nodesOutputVars}
                   onChange={handleVarChange}
                 />
->>>>>>> ec9f82ce
               )}
 
           </div>
