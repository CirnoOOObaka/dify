import produce from 'immer'
import { isArray, uniq } from 'lodash-es'
import type { CodeNodeType } from '../../../code/types'
import type { EndNodeType } from '../../../end/types'
import type { AnswerNodeType } from '../../../answer/types'
import type { LLMNodeType } from '../../../llm/types'
import type { KnowledgeRetrievalNodeType } from '../../../knowledge-retrieval/types'
import type { IfElseNodeType } from '../../../if-else/types'
import type { TemplateTransformNodeType } from '../../../template-transform/types'
import type { QuestionClassifierNodeType } from '../../../question-classifier/types'
import type { HttpNodeType } from '../../../http/types'
import { VarType as ToolVarType } from '../../../tool/types'
import type { ToolNodeType } from '../../../tool/types'
import type { ParameterExtractorNodeType } from '../../../parameter-extractor/types'
import type { IterationNodeType } from '../../../iteration/types'
import type { ListFilterNodeType } from '../../../list-operator/types'
import { OUTPUT_FILE_SUB_VARIABLES } from '../../../if-else/default'
import type { DocExtractorNodeType } from '../../../document-extractor/types'
import { BlockEnum, InputVarType, VarType } from '@/app/components/workflow/types'
import type { StartNodeType } from '@/app/components/workflow/nodes/start/types'
import type { ConversationVariable, EnvironmentVariable, Node, NodeOutPutVar, ValueSelector, Var } from '@/app/components/workflow/types'
import type { VariableAssignerNodeType } from '@/app/components/workflow/nodes/variable-assigner/types'
import {
  HTTP_REQUEST_OUTPUT_STRUCT,
  KNOWLEDGE_RETRIEVAL_OUTPUT_STRUCT,
  LLM_OUTPUT_STRUCT,
  PARAMETER_EXTRACTOR_COMMON_STRUCT,
  QUESTION_CLASSIFIER_OUTPUT_STRUCT,
  SUPPORT_OUTPUT_VARS_NODE,
  TEMPLATE_TRANSFORM_OUTPUT_STRUCT,
  TOOL_OUTPUT_STRUCT,
} from '@/app/components/workflow/constants'
import type { PromptItem } from '@/models/debug'
import { VAR_REGEX } from '@/config'

export const isSystemVar = (valueSelector: ValueSelector) => {
  return valueSelector[0] === 'sys' || valueSelector[1] === 'sys'
}

export const isENV = (valueSelector: ValueSelector) => {
  return valueSelector[0] === 'env'
}

export const isConversationVar = (valueSelector: ValueSelector) => {
  return valueSelector[0] === 'conversation'
}

const inputVarTypeToVarType = (type: InputVarType): VarType => {
  return ({
    [InputVarType.number]: VarType.number,
    [InputVarType.singleFile]: VarType.file,
    [InputVarType.multiFiles]: VarType.arrayFile,
  } as any)[type] || VarType.string
}

const findExceptVarInObject = (obj: any, filterVar: (payload: Var, selector: ValueSelector) => boolean, value_selector: ValueSelector, isFile?: boolean): Var => {
  const { children } = obj
  const res: Var = {
    variable: obj.variable,
    type: isFile ? VarType.file : VarType.object,
    children: children.filter((item: Var) => {
      const { children } = item
      const currSelector = [...value_selector, item.variable]
      if (!children)
        return filterVar(item, currSelector)

      const obj = findExceptVarInObject(item, filterVar, currSelector, false) // File doesn't contains file children
      return obj.children && obj.children?.length > 0
    }),
  }
  return res
}

const formatItem = (
  item: any,
  isChatMode: boolean,
  filterVar: (payload: Var, selector: ValueSelector) => boolean,
): NodeOutPutVar => {
  const { id, data } = item

  const res: NodeOutPutVar = {
    nodeId: id,
    title: data.title,
    vars: [],
  }
  switch (data.type) {
    case BlockEnum.Start: {
      const {
        variables,
      } = data as StartNodeType
      res.vars = variables.map((v) => {
        return {
          variable: v.variable,
          type: inputVarTypeToVarType(v.type),
          isParagraph: v.type === InputVarType.paragraph,
          isSelect: v.type === InputVarType.select,
          options: v.options,
          required: v.required,
        }
      })
      if (isChatMode) {
        res.vars.push({
          variable: 'sys.query',
          type: VarType.string,
        })
        res.vars.push({
          variable: 'sys.dialogue_count',
          type: VarType.number,
        })
        res.vars.push({
          variable: 'sys.conversation_id',
          type: VarType.string,
        })
      }
      res.vars.push({
        variable: 'sys.user_id',
        type: VarType.string,
      })
      res.vars.push({
        variable: 'sys.files',
        type: VarType.arrayFile,
      })
      res.vars.push({
        variable: 'sys.app_id',
        type: VarType.string,
      })
      res.vars.push({
        variable: 'sys.workflow_id',
        type: VarType.string,
      })
      res.vars.push({
        variable: 'sys.workflow_run_id',
        type: VarType.string,
      })

      break
    }

    case BlockEnum.LLM: {
      res.vars = LLM_OUTPUT_STRUCT
      break
    }

    case BlockEnum.KnowledgeRetrieval: {
      res.vars = KNOWLEDGE_RETRIEVAL_OUTPUT_STRUCT
      break
    }

    case BlockEnum.Code: {
      const {
        outputs,
      } = data as CodeNodeType
      res.vars = outputs
        ? Object.keys(outputs).map((key) => {
          return {
            variable: key,
            type: outputs[key].type,
          }
        })
        : []
      break
    }

    case BlockEnum.TemplateTransform: {
      res.vars = TEMPLATE_TRANSFORM_OUTPUT_STRUCT
      break
    }

    case BlockEnum.QuestionClassifier: {
      res.vars = QUESTION_CLASSIFIER_OUTPUT_STRUCT
      break
    }

    case BlockEnum.HttpRequest: {
      res.vars = HTTP_REQUEST_OUTPUT_STRUCT
      break
    }

    case BlockEnum.VariableAssigner: {
      const {
        output_type,
        advanced_settings,
      } = data as VariableAssignerNodeType
      const isGroup = !!advanced_settings?.group_enabled
      if (!isGroup) {
        res.vars = [
          {
            variable: 'output',
            type: output_type,
          },
        ]
      }
      else {
        res.vars = advanced_settings?.groups.map((group) => {
          return {
            variable: group.group_name,
            type: VarType.object,
            children: [{
              variable: 'output',
              type: group.output_type,
            }],
          }
        })
      }
      break
    }

    case BlockEnum.VariableAggregator: {
      const {
        output_type,
        advanced_settings,
      } = data as VariableAssignerNodeType
      const isGroup = !!advanced_settings?.group_enabled
      if (!isGroup) {
        res.vars = [
          {
            variable: 'output',
            type: output_type,
          },
        ]
      }
      else {
        res.vars = advanced_settings?.groups.map((group) => {
          return {
            variable: group.group_name,
            type: VarType.object,
            children: [{
              variable: 'output',
              type: group.output_type,
            }],
          }
        })
      }
      break
    }

    case BlockEnum.Tool: {
      res.vars = TOOL_OUTPUT_STRUCT
      break
    }

    case BlockEnum.ParameterExtractor: {
      res.vars = [
        ...((data as ParameterExtractorNodeType).parameters || []).map((p) => {
          return {
            variable: p.name,
            type: p.type as unknown as VarType,
          }
        }),
        ...PARAMETER_EXTRACTOR_COMMON_STRUCT,
      ]
      break
    }

    case BlockEnum.Iteration: {
      res.vars = [
        {
          variable: 'output',
          type: (data as IterationNodeType).output_type || VarType.arrayString,
        },
      ]
      break
    }

    case BlockEnum.DocExtractor: {
      res.vars = [
        {
          variable: 'text',
          type: (data as DocExtractorNodeType).is_array_file ? VarType.arrayString : VarType.string,
        },
      ]
      break
    }

    case BlockEnum.ListFilter: {
      if (!(data as ListFilterNodeType).var_type)
        break

      res.vars = [
        {
          variable: 'result',
          type: (data as ListFilterNodeType).var_type,
        },
        {
          variable: 'first_record',
          type: (data as ListFilterNodeType).item_var_type,
        },
        {
          variable: 'last_record',
          type: (data as ListFilterNodeType).item_var_type,
        },
      ]
      break
    }

    case 'env': {
      res.vars = data.envList.map((env: EnvironmentVariable) => {
        return {
          variable: `env.${env.name}`,
          type: env.value_type,
        }
      }) as Var[]
      break
    }

    case 'conversation': {
      res.vars = data.chatVarList.map((chatVar: ConversationVariable) => {
        return {
          variable: `conversation.${chatVar.name}`,
          type: chatVar.value_type,
          des: chatVar.description,
        }
      }) as Var[]
      break
    }
  }

  const selector = [id]
  res.vars = res.vars.filter((v) => {
    const isCurrentMatched = filterVar(v, (() => {
      const variableArr = v.variable.split('.')
      const [first, ..._other] = variableArr
      if (first === 'sys' || first === 'env' || first === 'conversation')
        return variableArr

      return [...selector, ...variableArr]
    })())
    if (isCurrentMatched)
      return true

    const isFile = v.type === VarType.file
    const children = (() => {
      if (isFile) {
        return OUTPUT_FILE_SUB_VARIABLES.map((key) => {
          return {
            variable: key,
            type: key === 'size' ? VarType.number : VarType.string,
          }
        })
      }
      return v.children
    })()
    if (!children)
      return false

    const obj = findExceptVarInObject(isFile ? { ...v, children } : v, filterVar, selector, isFile)
    return obj?.children && obj?.children.length > 0
  }).map((v) => {
    const isFile = v.type === VarType.file

    const { children } = (() => {
      if (isFile) {
        return {
          children: OUTPUT_FILE_SUB_VARIABLES.map((key) => {
            return {
              variable: key,
              type: key === 'size' ? VarType.number : VarType.string,
            }
          }),
        }
      }
      return v
    })()

    if (!children)
      return v

    return findExceptVarInObject(isFile ? { ...v, children } : v, filterVar, selector, isFile)
  })

  return res
}
export const toNodeOutputVars = (
  nodes: any[],
  isChatMode: boolean,
  filterVar = (_payload: Var, _selector: ValueSelector) => true,
  environmentVariables: EnvironmentVariable[] = [],
  conversationVariables: ConversationVariable[] = [],
): NodeOutPutVar[] => {
  // ENV_NODE data format
  const ENV_NODE = {
    id: 'env',
    data: {
      title: 'ENVIRONMENT',
      type: 'env',
      envList: environmentVariables,
    },
  }
  // CHAT_VAR_NODE data format
  const CHAT_VAR_NODE = {
    id: 'conversation',
    data: {
      title: 'CONVERSATION',
      type: 'conversation',
      chatVarList: conversationVariables,
    },
  }
  const res = [
    ...nodes.filter(node => SUPPORT_OUTPUT_VARS_NODE.includes(node.data.type)),
    ...(environmentVariables.length > 0 ? [ENV_NODE] : []),
    ...((isChatMode && conversationVariables.length > 0) ? [CHAT_VAR_NODE] : []),
  ].map((node) => {
    return {
      ...formatItem(node, isChatMode, filterVar),
      isStartNode: node.data.type === BlockEnum.Start,
    }
  }).filter(item => item.vars.length > 0)
  return res
}

const getIterationItemType = ({
  valueSelector,
  beforeNodesOutputVars,
}: {
  valueSelector: ValueSelector
  beforeNodesOutputVars: NodeOutPutVar[]
}): VarType => {
  const outputVarNodeId = valueSelector[0]
  const isSystem = isSystemVar(valueSelector)

  const targetVar = isSystem ? beforeNodesOutputVars.find(v => v.isStartNode) : beforeNodesOutputVars.find(v => v.nodeId === outputVarNodeId)
  if (!targetVar)
    return VarType.string

  let arrayType: VarType = VarType.string

  let curr: any = targetVar.vars
  if (isSystem) {
    arrayType = curr.find((v: any) => v.variable === (valueSelector).join('.'))?.type
  }
  else {
    (valueSelector).slice(1).forEach((key, i) => {
      const isLast = i === valueSelector.length - 2
      curr = curr?.find((v: any) => v.variable === key)
      if (isLast) {
        arrayType = curr?.type
      }
      else {
        if (curr?.type === VarType.object || curr?.type === VarType.file)
          curr = curr.children
      }
    })
  }

  switch (arrayType as VarType) {
    case VarType.arrayString:
      return VarType.string
    case VarType.arrayNumber:
      return VarType.number
    case VarType.arrayObject:
      return VarType.object
    case VarType.array:
      return VarType.any
    case VarType.arrayFile:
      return VarType.file
    default:
      return VarType.string
  }
}

export const getVarType = ({
  parentNode,
  valueSelector,
  isIterationItem,
  availableNodes,
  isChatMode,
  isConstant,
  environmentVariables = [],
  conversationVariables = [],
}:
{
  valueSelector: ValueSelector
  parentNode?: Node | null
  isIterationItem?: boolean
  availableNodes: any[]
  isChatMode: boolean
  isConstant?: boolean
  environmentVariables?: EnvironmentVariable[]
  conversationVariables?: ConversationVariable[]
}): VarType => {
  if (isConstant)
    return VarType.string

  const beforeNodesOutputVars = toNodeOutputVars(
    availableNodes,
    isChatMode,
    undefined,
    environmentVariables,
    conversationVariables,
  )

  const isIterationInnerVar = parentNode?.data.type === BlockEnum.Iteration
  if (isIterationItem) {
    return getIterationItemType({
      valueSelector,
      beforeNodesOutputVars,
    })
  }
  if (isIterationInnerVar) {
    if (valueSelector[1] === 'item') {
      const itemType = getIterationItemType({
        valueSelector: (parentNode?.data as any).iterator_selector || [],
        beforeNodesOutputVars,
      })
      return itemType
    }
    if (valueSelector[1] === 'index')
      return VarType.number
  }
  const isSystem = isSystemVar(valueSelector)
  const isEnv = isENV(valueSelector)
  const isChatVar = isConversationVar(valueSelector)
  const startNode = availableNodes.find((node: any) => {
    return node.data.type === BlockEnum.Start
  })

  const targetVarNodeId = isSystem ? startNode?.id : valueSelector[0]
  const targetVar = beforeNodesOutputVars.find(v => v.nodeId === targetVarNodeId)

  if (!targetVar)
    return VarType.string

  let type: VarType = VarType.string
  let curr: any = targetVar.vars
  if (isSystem || isEnv || isChatVar) {
    return curr.find((v: any) => v.variable === (valueSelector as ValueSelector).join('.'))?.type
  }
  else {
    (valueSelector as ValueSelector).slice(1).forEach((key, i) => {
      const isLast = i === valueSelector.length - 2
      curr = curr?.find((v: any) => v.variable === key)
      if (isLast) {
        type = curr?.type
      }
      else {
        if (curr?.type === VarType.object || curr?.type === VarType.file)
          curr = curr.children
      }
    })
    return type
  }
}

// node output vars + parent inner vars(if in iteration or other wrap node)
export const toNodeAvailableVars = ({
  parentNode,
  t,
  beforeNodes,
  isChatMode,
  environmentVariables,
  conversationVariables,
  filterVar,
}: {
  parentNode?: Node | null
  t?: any
  // to get those nodes output vars
  beforeNodes: Node[]
  isChatMode: boolean
  // env
  environmentVariables?: EnvironmentVariable[]
  // chat var
  conversationVariables?: ConversationVariable[]
  filterVar: (payload: Var, selector: ValueSelector) => boolean
}): NodeOutPutVar[] => {
  const beforeNodesOutputVars = toNodeOutputVars(
    beforeNodes,
    isChatMode,
    filterVar,
    environmentVariables,
    conversationVariables,
  )
  const isInIteration = parentNode?.data.type === BlockEnum.Iteration
  if (isInIteration) {
    const iterationNode: any = parentNode
    const itemType = getVarType({
      parentNode: iterationNode,
      isIterationItem: true,
      valueSelector: iterationNode?.data.iterator_selector || [],
      availableNodes: beforeNodes,
      isChatMode,
      environmentVariables,
      conversationVariables,
    })
    const itemChildren = itemType === VarType.file
      ? {
        children: OUTPUT_FILE_SUB_VARIABLES.map((key) => {
          return {
            variable: key,
            type: key === 'size' ? VarType.number : VarType.string,
          }
        }),
      }
      : {}
    const iterationVar = {
      nodeId: iterationNode?.id,
      title: t('workflow.nodes.iteration.currentIteration'),
      vars: [
        {
          variable: 'item',
          type: itemType,
          ...itemChildren,
        },
        {
          variable: 'index',
          type: VarType.number,
        },
      ],
    }
    beforeNodesOutputVars.unshift(iterationVar)
  }
  return beforeNodesOutputVars
}

export const getNodeInfoById = (nodes: any, id: string) => {
  if (!isArray(nodes))
    return
  return nodes.find((node: any) => node.id === id)
}

const matchNotSystemVars = (prompts: string[]) => {
  if (!prompts)
    return []

  const allVars: string[] = []
  prompts.forEach((prompt) => {
    VAR_REGEX.lastIndex = 0
    if (typeof prompt !== 'string')
      return
    allVars.push(...(prompt.match(VAR_REGEX) || []))
  })
  const uniqVars = uniq(allVars).map(v => v.replaceAll('{{#', '').replace('#}}', '').split('.'))
  return uniqVars
}

const replaceOldVarInText = (text: string, oldVar: ValueSelector, newVar: ValueSelector) => {
  if (!text || typeof text !== 'string')
    return text

  if (!newVar || newVar.length === 0)
    return text

  return text.replaceAll(`{{#${oldVar.join('.')}#}}`, `{{#${newVar.join('.')}#}}`)
}

export const getNodeUsedVars = (node: Node): ValueSelector[] => {
  const { data } = node
  const { type } = data
  let res: ValueSelector[] = []
  switch (type) {
    case BlockEnum.End: {
      res = (data as EndNodeType).outputs?.map((output) => {
        return output.value_selector
      })
      break
    }
    case BlockEnum.Answer: {
      res = (data as AnswerNodeType).variables?.map((v) => {
        return v.value_selector
      })
      break
    }
    case BlockEnum.LLM: {
      const payload = data as LLMNodeType
      const isChatModel = payload.model?.mode === 'chat'
      let prompts: string[] = []
      if (isChatModel) {
        prompts = (payload.prompt_template as PromptItem[])?.map(p => p.text) || []
        if (payload.memory?.query_prompt_template)
          prompts.push(payload.memory.query_prompt_template)
      }
      else { prompts = [(payload.prompt_template as PromptItem).text] }

      const inputVars: ValueSelector[] = matchNotSystemVars(prompts)
      const contextVar = (data as LLMNodeType).context?.variable_selector ? [(data as LLMNodeType).context?.variable_selector] : []
      res = [...inputVars, ...contextVar]
      break
    }
    case BlockEnum.KnowledgeRetrieval: {
      res = [(data as KnowledgeRetrievalNodeType).query_variable_selector]
      break
    }
    case BlockEnum.IfElse: {
      res = (data as IfElseNodeType).conditions?.map((c) => {
        return c.variable_selector || []
      }) || []
      break
    }
    case BlockEnum.Code: {
      res = (data as CodeNodeType).variables?.map((v) => {
        return v.value_selector
      })
      break
    }
    case BlockEnum.TemplateTransform: {
      res = (data as TemplateTransformNodeType).variables?.map((v: any) => {
        return v.value_selector
      })
      break
    }
    case BlockEnum.QuestionClassifier: {
      const payload = data as QuestionClassifierNodeType
      res = [payload.query_variable_selector]
      const varInInstructions = matchNotSystemVars([payload.instruction || ''])
      res.push(...varInInstructions)
      break
    }
    case BlockEnum.HttpRequest: {
<<<<<<< HEAD
      const payload = data as HttpNodeType
      res = matchNotSystemVars([payload.url, payload.headers, payload.params, payload.body.data])
=======
      const payload = (data as HttpNodeType)
      res = matchNotSystemVars([payload.url, payload.headers, payload.params, typeof payload.body.data === 'string' ? payload.body.data : payload.body.data.map(d => d.value).join('')])
>>>>>>> aa111416
      break
    }
    case BlockEnum.Tool: {
      const payload = data as ToolNodeType
      const mixVars = matchNotSystemVars(Object.keys(payload.tool_parameters)?.filter(key => payload.tool_parameters[key].type === ToolVarType.mixed).map(key => payload.tool_parameters[key].value) as string[])
      const vars = Object.keys(payload.tool_parameters).filter(key => payload.tool_parameters[key].type === ToolVarType.variable).map(key => payload.tool_parameters[key].value as string) || []
      res = [...(mixVars as ValueSelector[]), ...(vars as any)]
      break
    }

    case BlockEnum.VariableAssigner: {
      res = (data as VariableAssignerNodeType)?.variables
      break
    }

    case BlockEnum.VariableAggregator: {
      res = (data as VariableAssignerNodeType)?.variables
      break
    }

    case BlockEnum.ParameterExtractor: {
      const payload = data as ParameterExtractorNodeType
      res = [payload.query]
      const varInInstructions = matchNotSystemVars([payload.instruction || ''])
      res.push(...varInInstructions)
      break
    }

    case BlockEnum.Iteration: {
      res = [(data as IterationNodeType).iterator_selector]
      break
    }

    case BlockEnum.ListFilter: {
      res = [(data as ListFilterNodeType).variable]
      break
    }
  }
  return res || []
}

// can be used in iteration node
export const getNodeUsedVarPassToServerKey = (node: Node, valueSelector: ValueSelector): string | string[] => {
  const { data } = node
  const { type } = data
  let res: string | string[] = ''
  switch (type) {
    case BlockEnum.LLM: {
      const payload = data as LLMNodeType
      res = [`#${valueSelector.join('.')}#`]
      if (payload.context?.variable_selector.join('.') === valueSelector.join('.'))
        res.push('#context#')

      break
    }
    case BlockEnum.KnowledgeRetrieval: {
      res = 'query'
      break
    }
    case BlockEnum.IfElse: {
      const targetVar = (data as IfElseNodeType).conditions?.find(c => c.variable_selector?.join('.') === valueSelector.join('.'))
      if (targetVar)
        res = `#${valueSelector.join('.')}#`
      break
    }
    case BlockEnum.Code: {
      const targetVar = (data as CodeNodeType).variables?.find(v => v.value_selector.join('.') === valueSelector.join('.'))
      if (targetVar)
        res = targetVar.variable
      break
    }
    case BlockEnum.TemplateTransform: {
      const targetVar = (data as TemplateTransformNodeType).variables?.find(v => v.value_selector.join('.') === valueSelector.join('.'))
      if (targetVar)
        res = targetVar.variable
      break
    }
    case BlockEnum.QuestionClassifier: {
      res = 'query'
      break
    }
    case BlockEnum.HttpRequest: {
      res = `#${valueSelector.join('.')}#`
      break
    }

    case BlockEnum.Tool: {
      res = `#${valueSelector.join('.')}#`
      break
    }

    case BlockEnum.VariableAssigner: {
      res = `#${valueSelector.join('.')}#`
      break
    }

    case BlockEnum.VariableAggregator: {
      res = `#${valueSelector.join('.')}#`
      break
    }

    case BlockEnum.ParameterExtractor: {
      res = 'query'
      break
    }
  }
  return res
}

export const findUsedVarNodes = (varSelector: ValueSelector, availableNodes: Node[]): Node[] => {
  const res: Node[] = []
  availableNodes.forEach((node) => {
    const vars = getNodeUsedVars(node)
    if (vars.find(v => v.join('.') === varSelector.join('.')))
      res.push(node)
  })
  return res
}

export const updateNodeVars = (oldNode: Node, oldVarSelector: ValueSelector, newVarSelector: ValueSelector): Node => {
  const newNode = produce(oldNode, (draft: any) => {
    const { data } = draft
    const { type } = data

    switch (type) {
      case BlockEnum.End: {
        const payload = data as EndNodeType
        if (payload.outputs) {
          payload.outputs = payload.outputs.map((output) => {
            if (output.value_selector.join('.') === oldVarSelector.join('.'))
              output.value_selector = newVarSelector
            return output
          })
        }
        break
      }
      case BlockEnum.Answer: {
        const payload = data as AnswerNodeType
        if (payload.variables) {
          payload.variables = payload.variables.map((v) => {
            if (v.value_selector.join('.') === oldVarSelector.join('.'))
              v.value_selector = newVarSelector
            return v
          })
        }
        break
      }
      case BlockEnum.LLM: {
        const payload = data as LLMNodeType
        const isChatModel = payload.model?.mode === 'chat'
        if (isChatModel) {
          payload.prompt_template = (payload.prompt_template as PromptItem[]).map((prompt) => {
            return {
              ...prompt,
              text: replaceOldVarInText(prompt.text, oldVarSelector, newVarSelector),
            }
          })
          if (payload.memory?.query_prompt_template)
            payload.memory.query_prompt_template = replaceOldVarInText(payload.memory.query_prompt_template, oldVarSelector, newVarSelector)
        }
        else {
          payload.prompt_template = {
            ...payload.prompt_template,
            text: replaceOldVarInText((payload.prompt_template as PromptItem).text, oldVarSelector, newVarSelector),
          }
        }
        if (payload.context?.variable_selector?.join('.') === oldVarSelector.join('.'))
          payload.context.variable_selector = newVarSelector

        break
      }
      case BlockEnum.KnowledgeRetrieval: {
        const payload = data as KnowledgeRetrievalNodeType
        if (payload.query_variable_selector.join('.') === oldVarSelector.join('.'))
          payload.query_variable_selector = newVarSelector
        break
      }
      case BlockEnum.IfElse: {
        const payload = data as IfElseNodeType
        if (payload.conditions) {
          payload.conditions = payload.conditions.map((c) => {
            if (c.variable_selector?.join('.') === oldVarSelector.join('.'))
              c.variable_selector = newVarSelector
            return c
          })
        }
        break
      }
      case BlockEnum.Code: {
        const payload = data as CodeNodeType
        if (payload.variables) {
          payload.variables = payload.variables.map((v) => {
            if (v.value_selector.join('.') === oldVarSelector.join('.'))
              v.value_selector = newVarSelector
            return v
          })
        }
        break
      }
      case BlockEnum.TemplateTransform: {
        const payload = data as TemplateTransformNodeType
        if (payload.variables) {
          payload.variables = payload.variables.map((v: any) => {
            if (v.value_selector.join('.') === oldVarSelector.join('.'))
              v.value_selector = newVarSelector
            return v
          })
        }
        break
      }
      case BlockEnum.QuestionClassifier: {
        const payload = data as QuestionClassifierNodeType
        if (payload.query_variable_selector.join('.') === oldVarSelector.join('.'))
          payload.query_variable_selector = newVarSelector
        payload.instruction = replaceOldVarInText(payload.instruction, oldVarSelector, newVarSelector)
        break
      }
      case BlockEnum.HttpRequest: {
        const payload = data as HttpNodeType
        payload.url = replaceOldVarInText(payload.url, oldVarSelector, newVarSelector)
        payload.headers = replaceOldVarInText(payload.headers, oldVarSelector, newVarSelector)
        payload.params = replaceOldVarInText(payload.params, oldVarSelector, newVarSelector)
        if (typeof payload.body.data === 'string') {
          payload.body.data = replaceOldVarInText(payload.body.data, oldVarSelector, newVarSelector)
        }
        else {
          payload.body.data = payload.body.data.map((d) => {
            return {
              ...d,
              value: replaceOldVarInText(d.value || '', oldVarSelector, newVarSelector),
            }
          })
        }
        break
      }
      case BlockEnum.Tool: {
        const payload = data as ToolNodeType
        const hasShouldRenameVar = Object.keys(payload.tool_parameters)?.filter(key => payload.tool_parameters[key].type !== ToolVarType.constant)
        if (hasShouldRenameVar) {
          Object.keys(payload.tool_parameters).forEach((key) => {
            const value = payload.tool_parameters[key]
            const { type } = value
            if (type === ToolVarType.variable) {
              payload.tool_parameters[key] = {
                ...value,
                value: newVarSelector,
              }
            }

            if (type === ToolVarType.mixed) {
              payload.tool_parameters[key] = {
                ...value,
                value: replaceOldVarInText(payload.tool_parameters[key].value as string, oldVarSelector, newVarSelector),
              }
            }
          })
        }
        break
      }
      case BlockEnum.VariableAssigner: {
        const payload = data as VariableAssignerNodeType
        if (payload.variables) {
          payload.variables = payload.variables.map((v) => {
            if (v.join('.') === oldVarSelector.join('.'))
              v = newVarSelector
            return v
          })
        }
        break
      }
      case BlockEnum.VariableAggregator: {
        const payload = data as VariableAssignerNodeType
        if (payload.variables) {
          payload.variables = payload.variables.map((v) => {
            if (v.join('.') === oldVarSelector.join('.'))
              v = newVarSelector
            return v
          })
        }
        break
      }
      case BlockEnum.ParameterExtractor: {
        const payload = data as ParameterExtractorNodeType
        if (payload.query.join('.') === oldVarSelector.join('.'))
          payload.query = newVarSelector
        payload.instruction = replaceOldVarInText(payload.instruction, oldVarSelector, newVarSelector)
        break
      }
      case BlockEnum.Iteration: {
        const payload = data as IterationNodeType
        if (payload.iterator_selector.join('.') === oldVarSelector.join('.'))
          payload.iterator_selector = newVarSelector

        break
      }
      case BlockEnum.ListFilter: {
        const payload = data as ListFilterNodeType
        if (payload.variable.join('.') === oldVarSelector.join('.'))
          payload.variable = newVarSelector
        break
      }
    }
  })
  return newNode
}
const varToValueSelectorList = (v: Var, parentValueSelector: ValueSelector, res: ValueSelector[]) => {
  if (!v.variable)
    return

  res.push([...parentValueSelector, v.variable])

  if (v.children && v.children.length > 0) {
    v.children.forEach((child) => {
      varToValueSelectorList(child, [...parentValueSelector, v.variable], res)
    })
  }
}

const varsToValueSelectorList = (vars: Var | Var[], parentValueSelector: ValueSelector, res: ValueSelector[]) => {
  if (Array.isArray(vars)) {
    vars.forEach((v) => {
      varToValueSelectorList(v, parentValueSelector, res)
    })
  }
  varToValueSelectorList(vars as Var, parentValueSelector, res)
}

export const getNodeOutputVars = (node: Node, isChatMode: boolean): ValueSelector[] => {
  const { data, id } = node
  const { type } = data
  let res: ValueSelector[] = []

  switch (type) {
    case BlockEnum.Start: {
      const {
        variables,
      } = data as StartNodeType
      res = variables.map((v) => {
        return [id, v.variable]
      })

      if (isChatMode) {
        res.push([id, 'sys', 'query'])
        res.push([id, 'sys', 'files'])
      }
      break
    }

    case BlockEnum.LLM: {
      varsToValueSelectorList(LLM_OUTPUT_STRUCT, [id], res)
      break
    }

    case BlockEnum.KnowledgeRetrieval: {
      varsToValueSelectorList(KNOWLEDGE_RETRIEVAL_OUTPUT_STRUCT, [id], res)
      break
    }

    case BlockEnum.Code: {
      const {
        outputs,
      } = data as CodeNodeType
      Object.keys(outputs).forEach((key) => {
        res.push([id, key])
      })
      break
    }

    case BlockEnum.TemplateTransform: {
      varsToValueSelectorList(TEMPLATE_TRANSFORM_OUTPUT_STRUCT, [id], res)
      break
    }

    case BlockEnum.QuestionClassifier: {
      varsToValueSelectorList(QUESTION_CLASSIFIER_OUTPUT_STRUCT, [id], res)
      break
    }

    case BlockEnum.HttpRequest: {
      varsToValueSelectorList(HTTP_REQUEST_OUTPUT_STRUCT, [id], res)
      break
    }

    case BlockEnum.VariableAssigner: {
      res.push([id, 'output'])
      break
    }

    case BlockEnum.VariableAggregator: {
      res.push([id, 'output'])
      break
    }

    case BlockEnum.Tool: {
      varsToValueSelectorList(TOOL_OUTPUT_STRUCT, [id], res)
      break
    }

    case BlockEnum.ParameterExtractor: {
      const {
        parameters,
      } = data as ParameterExtractorNodeType
      if (parameters?.length > 0) {
        parameters.forEach((p) => {
          res.push([id, p.name])
        })
      }

      break
    }

    case BlockEnum.Iteration: {
      res.push([id, 'output'])
      break
    }

    case BlockEnum.DocExtractor: {
      res.push([id, 'text'])
      break
    }

    case BlockEnum.ListFilter: {
      res.push([id, 'result'])
      res.push([id, 'first_record'])
      res.push([id, 'last_record'])
      break
    }
  }

  return res
}<|MERGE_RESOLUTION|>--- conflicted
+++ resolved
@@ -705,13 +705,8 @@
       break
     }
     case BlockEnum.HttpRequest: {
-<<<<<<< HEAD
       const payload = data as HttpNodeType
-      res = matchNotSystemVars([payload.url, payload.headers, payload.params, payload.body.data])
-=======
-      const payload = (data as HttpNodeType)
       res = matchNotSystemVars([payload.url, payload.headers, payload.params, typeof payload.body.data === 'string' ? payload.body.data : payload.body.data.map(d => d.value).join('')])
->>>>>>> aa111416
       break
     }
     case BlockEnum.Tool: {
