'use client'
import type { FC } from 'react'
import React from 'react'
import VarReferenceVars from './var-reference-vars'
import type { NodeOutPutVar, ValueSelector, Var } from '@/app/components/workflow/types'
import ListEmpty from '@/app/components/base/list-empty'

type Props = {
  vars: NodeOutPutVar[]
  popupFor?: 'assigned' | 'toAssigned'
  onChange: (value: ValueSelector, varDetail: Var) => void
  itemWidth?: number
  isSupportFileVar?: boolean
}
const VarReferencePopup: FC<Props> = ({
  vars,
  popupFor,
  onChange,
  itemWidth,
  isSupportFileVar = true,
}) => {
  // max-h-[300px] overflow-y-auto todo: use portal to handle long list
  return (
    <div className='p-1 bg-white rounded-lg border border-gray-200 shadow-lg space-y-1' style={{
      width: itemWidth || 228,
    }}>
<<<<<<< HEAD
      {(!vars || vars.length === 0)
        ? (popupFor === 'toAssigned'
          ? (
            <ListEmpty
              title='No available variables'
              description={<div className='text-text-tertiary system-xs-regular'>There are no variables available for assignment with the selected operation.</div>}
            />
          )
          : (
            <ListEmpty
              title='No available assigned variables'
              description={<div className='text-text-tertiary system-xs-regular'>Assigned variables must be writable variables, such as <span className='text-text-accent-secondary'>conversation variables</span>.</div>}
            />
          ))
        : <VarReferenceVars
          searchBoxClassName='mt-1'
          vars={vars}
          onChange={onChange}
          itemWidth={itemWidth}
          isSupportFileVar
        />
      }
=======
      <VarReferenceVars
        searchBoxClassName='mt-1'
        vars={vars}
        onChange={onChange}
        itemWidth={itemWidth}
        isSupportFileVar={isSupportFileVar}
      />
>>>>>>> 0f113372
    </div >
  )
}
export default React.memo(VarReferencePopup)<|MERGE_RESOLUTION|>--- conflicted
+++ resolved
@@ -24,7 +24,6 @@
     <div className='p-1 bg-white rounded-lg border border-gray-200 shadow-lg space-y-1' style={{
       width: itemWidth || 228,
     }}>
-<<<<<<< HEAD
       {(!vars || vars.length === 0)
         ? (popupFor === 'toAssigned'
           ? (
@@ -44,18 +43,9 @@
           vars={vars}
           onChange={onChange}
           itemWidth={itemWidth}
-          isSupportFileVar
+          isSupportFileVar={isSupportFileVar}
         />
       }
-=======
-      <VarReferenceVars
-        searchBoxClassName='mt-1'
-        vars={vars}
-        onChange={onChange}
-        itemWidth={itemWidth}
-        isSupportFileVar={isSupportFileVar}
-      />
->>>>>>> 0f113372
     </div >
   )
 }
