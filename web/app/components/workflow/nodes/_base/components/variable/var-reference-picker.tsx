--- conflicted
+++ resolved
@@ -59,13 +59,10 @@
   isInTable?: boolean
   onRemove?: () => void
   typePlaceHolder?: string
-<<<<<<< HEAD
+  isSupportFileVar?: boolean
   placeholder?: string
   minWidth?: number
   popupFor?: 'assigned' | 'toAssigned'
-=======
-  isSupportFileVar?: boolean
->>>>>>> 0f113372
 }
 
 const VarReferencePicker: FC<Props> = ({
@@ -88,13 +85,10 @@
   isInTable,
   onRemove,
   typePlaceHolder,
-<<<<<<< HEAD
+  isSupportFileVar = true,
   placeholder,
   minWidth,
   popupFor,
-=======
-  isSupportFileVar = true,
->>>>>>> 0f113372
 }) => {
   const { t } = useTranslation()
   const store = useStoreApi()
@@ -396,12 +390,8 @@
               vars={outputVars}
               popupFor={popupFor}
               onChange={handleVarReferenceChange}
-<<<<<<< HEAD
               itemWidth={isAddBtnTrigger ? 260 : (minWidth || triggerWidth)}
-=======
-              itemWidth={isAddBtnTrigger ? 260 : triggerWidth}
               isSupportFileVar={isSupportFileVar}
->>>>>>> 0f113372
             />
           )}
         </PortalToFollowElemContent>
