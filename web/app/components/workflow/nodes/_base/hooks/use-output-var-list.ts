--- conflicted
+++ resolved
@@ -1,11 +1,6 @@
 import { useCallback, useState } from 'react'
 import produce from 'immer'
 import { useBoolean } from 'ahooks'
-<<<<<<< HEAD
-import type { OutputVar } from '../../code/types'
-import type { ValueSelector } from '@/app/components/workflow/types'
-import { VarType } from '@/app/components/workflow/types'
-=======
 import type {
   CodeNodeType,
   OutputVar,
@@ -17,7 +12,6 @@
   BlockEnum,
   VarType,
 } from '@/app/components/workflow/types'
->>>>>>> 9c7a1bc0
 import {
   useWorkflow,
 } from '@/app/components/workflow/hooks'
