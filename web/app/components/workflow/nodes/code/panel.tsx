--- conflicted
+++ resolved
@@ -105,10 +105,7 @@
           language={inputs.code_language}
           value={inputs.code}
           onChange={handleCodeChange}
-<<<<<<< HEAD
-=======
           onGenerated={handleGeneratedCode}
->>>>>>> 5605ff98
           showCodeGenerator={true}
         />
       </div>
