import type {
  Edge as ReactFlowEdge,
  Node as ReactFlowNode,
  Viewport,
} from 'reactflow'
import type { Resolution, TransferMethod } from '@/types/app'
import type { ToolDefaultValue } from '@/app/components/workflow/block-selector/types'
import type { VarType as VarKindType } from '@/app/components/workflow/nodes/tool/types'
import type { NodeTracing } from '@/types/workflow'
import type { Collection, Tool } from '@/app/components/tools/types'
import type { ChatVarType } from '@/app/components/workflow/panel/chat-variable-panel/type'

export enum BlockEnum {
  Start = 'start',
  End = 'end',
  Answer = 'answer',
  LLM = 'llm',
  KnowledgeRetrieval = 'knowledge-retrieval',
  QuestionClassifier = 'question-classifier',
  IfElse = 'if-else',
  Code = 'code',
  TemplateTransform = 'template-transform',
  HttpRequest = 'http-request',
  VariableAssigner = 'variable-assigner',
  VariableAggregator = 'variable-aggregator',
  Tool = 'tool',
  ParameterExtractor = 'parameter-extractor',
  Iteration = 'iteration',
<<<<<<< HEAD
  DocExtractor = 'doc-extractor',
  ListFilter = 'list-filter',
=======
  Assigner = 'assigner', // is now named as VariableAssigner
>>>>>>> b3743a9a
}

export type Branch = {
  id: string
  name: string
}

export type CommonNodeType<T = {}> = {
  _connectedSourceHandleIds?: string[]
  _connectedTargetHandleIds?: string[]
  _targetBranches?: Branch[]
  _isSingleRun?: boolean
  _runningStatus?: NodeRunningStatus
  _singleRunningStatus?: NodeRunningStatus
  _isCandidate?: boolean
  _isBundled?: boolean
  _children?: string[]
  _isEntering?: boolean
  _showAddVariablePopup?: boolean
  _holdAddVariablePopup?: boolean
  _iterationLength?: number
  _iterationIndex?: number
  isIterationStart?: boolean
  isInIteration?: boolean
  iteration_id?: string
  selected?: boolean
  title: string
  desc: string
  type: BlockEnum
  width?: number
  height?: number
} & T & Partial<Pick<ToolDefaultValue, 'provider_id' | 'provider_type' | 'provider_name' | 'tool_name'>>

export type CommonEdgeType = {
  _hovering?: boolean
  _connectedNodeIsHovering?: boolean
  _connectedNodeIsSelected?: boolean
  _runned?: boolean
  _isBundled?: boolean
  isInIteration?: boolean
  iteration_id?: string
  sourceType: BlockEnum
  targetType: BlockEnum
}

export type Node<T = {}> = ReactFlowNode<CommonNodeType<T>>
export type SelectedNode = Pick<Node, 'id' | 'data'>
export type NodeProps<T = unknown> = { id: string; data: CommonNodeType<T> }
export type NodePanelProps<T> = {
  id: string
  data: CommonNodeType<T>
}
export type Edge = ReactFlowEdge<CommonEdgeType>

export type WorkflowDataUpdator = {
  nodes: Node[]
  edges: Edge[]
  viewport: Viewport
}

export type ValueSelector = string[] // [nodeId, key | obj key path]

export type Variable = {
  variable: string
  label?: string | {
    nodeType: BlockEnum
    nodeName: string
    variable: string
  }
  value_selector: ValueSelector
  variable_type?: VarKindType
  value?: string
  options?: string[]
  required?: boolean
  isParagraph?: boolean
}

export type EnvironmentVariable = {
  id: string
  name: string
  value: any
  value_type: 'string' | 'number' | 'secret'
}

export type ConversationVariable = {
  id: string
  name: string
  value_type: ChatVarType
  value: any
  description: string
}

export type VariableWithValue = {
  key: string
  value: string
}

export enum InputVarType {
  textInput = 'text-input',
  paragraph = 'paragraph',
  select = 'select',
  number = 'number',
  url = 'url',
  files = 'files',
  json = 'json', // obj, array
  contexts = 'contexts', // knowledge retrieval
  iterator = 'iterator', // iteration input
  singleFile = 'single-file',
  multiFiles = 'multi-files',
}

export type InputVar = {
  type: InputVarType
  label: string | {
    nodeType: BlockEnum
    nodeName: string
    variable: string
    isChatVar?: boolean
  }
  variable: string
  max_length?: number
  default?: string
  required: boolean
  hint?: string
  options?: string[]
  value_selector?: ValueSelector
} & Partial<UploadFileSetting>

export type ModelConfig = {
  provider: string
  name: string
  mode: string
  completion_params: Record<string, any>
}

export enum PromptRole {
  system = 'system',
  user = 'user',
  assistant = 'assistant',
}

export enum EditionType {
  basic = 'basic',
  jinja2 = 'jinja2',
}

export type PromptItem = {
  id?: string
  role?: PromptRole
  text: string
  edition_type?: EditionType
  jinja2_text?: string
}

export enum MemoryRole {
  user = 'user',
  assistant = 'assistant',
}

export type RolePrefix = {
  user: string
  assistant: string
}

export type Memory = {
  role_prefix?: RolePrefix
  window: {
    enabled: boolean
    size: number | string | null
  }
  query_prompt_template: string
}

export enum VarType {
  string = 'string',
  number = 'number',
  secret = 'secret',
  boolean = 'boolean',
  object = 'object',
  file = 'file',
  array = 'array',
  file = 'file',
  arrayString = 'array[string]',
  arrayNumber = 'array[number]',
  arrayObject = 'array[object]',
  arrayFile = 'array[file]',
  any = 'any',
}

export type Var = {
  variable: string
  type: VarType
  children?: Var[] // if type is obj, has the children struct
  isParagraph?: boolean
  isSelect?: boolean
  options?: string[]
  required?: boolean
  des?: string
}

export type NodeOutPutVar = {
  nodeId: string
  title: string
  vars: Var[]
  isStartNode?: boolean
}

export type Block = {
  classification?: string
  type: BlockEnum
  title: string
  description?: string
}

export type NodeDefault<T> = {
  defaultValue: Partial<T>
  getAvailablePrevNodes: (isChatMode: boolean) => BlockEnum[]
  getAvailableNextNodes: (isChatMode: boolean) => BlockEnum[]
  checkValid: (payload: T, t: any, moreDataForCheckValid?: any) => { isValid: boolean; errorMessage?: string }
}

export type OnSelectBlock = (type: BlockEnum, toolDefaultValue?: ToolDefaultValue) => void

export enum WorkflowRunningStatus {
  Waiting = 'waiting',
  Running = 'running',
  Succeeded = 'succeeded',
  Failed = 'failed',
  Stopped = 'stopped',
}

export enum NodeRunningStatus {
  NotStart = 'not-start',
  Waiting = 'waiting',
  Running = 'running',
  Succeeded = 'succeeded',
  Failed = 'failed',
}

export type OnNodeAdd = (
  newNodePayload: {
    nodeType: BlockEnum
    sourceHandle?: string
    targetHandle?: string
    toolDefaultValue?: ToolDefaultValue
  },
  oldNodesPayload: {
    prevNodeId?: string
    prevNodeSourceHandle?: string
    nextNodeId?: string
    nextNodeTargetHandle?: string
  }
) => void

export type CheckValidRes = {
  isValid: boolean
  errorMessage?: string
}

export type RunFile = {
  type: string
  transfer_method: TransferMethod[]
  url?: string
  upload_file_id?: string
}

export type WorkflowRunningData = {
  task_id?: string
  message_id?: string
  conversation_id?: string
  result: {
    sequence_number?: number
    workflow_id?: string
    inputs?: string
    process_data?: string
    outputs?: string
    status: string
    error?: string
    elapsed_time?: number
    total_tokens?: number
    created_at?: number
    created_by?: string
    finished_at?: number
    steps?: number
    showSteps?: boolean
    total_steps?: number
  }
  tracing?: NodeTracing[]
}

export type HistoryWorkflowData = {
  id: string
  sequence_number: number
  status: string
  conversation_id?: string
}

export enum ChangeType {
  changeVarName = 'changeVarName',
  remove = 'remove',
}

export type MoreInfo = {
  type: ChangeType
  payload?: {
    beforeKey: string
    afterKey?: string
  }
}

export type ToolWithProvider = Collection & {
  tools: Tool[]
}

export enum SupportUploadFileTypes {
  image = 'image',
  document = 'document',
  audio = 'audio',
  video = 'video',
  custom = 'custom',
}

export type UploadFileSetting = {
  uploadMethod: TransferMethod
  maxUploadNumLimit?: number // multiple files upload limit
  supportFileTypes: SupportUploadFileTypes
  customFileTypes?: string[]
}

export type VisionSetting = {
  valueSelector: ValueSelector
  detail: Resolution
}<|MERGE_RESOLUTION|>--- conflicted
+++ resolved
@@ -26,12 +26,9 @@
   Tool = 'tool',
   ParameterExtractor = 'parameter-extractor',
   Iteration = 'iteration',
-<<<<<<< HEAD
   DocExtractor = 'doc-extractor',
   ListFilter = 'list-filter',
-=======
   Assigner = 'assigner', // is now named as VariableAssigner
->>>>>>> b3743a9a
 }
 
 export type Branch = {
@@ -213,7 +210,6 @@
   object = 'object',
   file = 'file',
   array = 'array',
-  file = 'file',
   arrayString = 'array[string]',
   arrayNumber = 'array[number]',
   arrayObject = 'array[object]',
