--- conflicted
+++ resolved
@@ -766,11 +766,7 @@
   }
 }
 
-<<<<<<< HEAD
-export const hasErrorHandleNode = (nodeType: BlockEnum) => {
-=======
 export const hasErrorHandleNode = (nodeType?: BlockEnum) => {
->>>>>>> ec9f82ce
   return nodeType === BlockEnum.LLM || nodeType === BlockEnum.Tool || nodeType === BlockEnum.HttpRequest || nodeType === BlockEnum.Code
 }
 
@@ -792,8 +788,6 @@
   }
 
   return 'var(--color-workflow-link-line-normal)'
-<<<<<<< HEAD
-=======
 }
 
 export const isExceptionVariable = (variable: string, nodeType?: BlockEnum) => {
@@ -801,5 +795,4 @@
     return true
 
   return false
->>>>>>> ec9f82ce
 }