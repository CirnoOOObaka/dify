from typing import Optional

from pydantic import Field

from .apollo import ApolloSettingsSourceInfo
from .base import RemoteSettingsSource
from .enums import RemoteSettingsSourceName


class RemoteSettingsSourceConfig(ApolloSettingsSourceInfo):
<<<<<<< HEAD
    REMOTE_SETTINGS_SOURCE_NAME: Optional[str] = Field(
=======
    REMOTE_SETTINGS_SOURCE_NAME: RemoteSettingsSourceName | str = Field(
>>>>>>> 8d4bb9b4
        description="name of remote config source",
        default="",
    )


__all__ = ["RemoteSettingsSource", "RemoteSettingsSourceConfig", "RemoteSettingsSourceName"]<|MERGE_RESOLUTION|>--- conflicted
+++ resolved
@@ -8,11 +8,7 @@
 
 
 class RemoteSettingsSourceConfig(ApolloSettingsSourceInfo):
-<<<<<<< HEAD
-    REMOTE_SETTINGS_SOURCE_NAME: Optional[str] = Field(
-=======
     REMOTE_SETTINGS_SOURCE_NAME: RemoteSettingsSourceName | str = Field(
->>>>>>> 8d4bb9b4
         description="name of remote config source",
         default="",
     )
