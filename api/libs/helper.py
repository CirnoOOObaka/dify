--- conflicted
+++ resolved
@@ -10,17 +10,10 @@
 from datetime import datetime
 from hashlib import sha256
 from typing import Any, Optional, Union, cast
-<<<<<<< HEAD
-from zoneinfo import available_timezones
-
-from flask import Response, stream_with_context
-from flask_restful import fields  # type: ignore
-=======
 
 from flask import Response, stream_with_context
 from flask_restful import fields  # type: ignore
 from zoneinfo import available_timezones
->>>>>>> 487809ce
 
 from configs import dify_config
 from core.app.features.rate_limiting.rate_limit import RateLimitGenerator
@@ -91,7 +84,8 @@
             raise ValueError
         return int_timestamp
     except ValueError:
-        error = "{timestamp} is not a valid timestamp.".format(timestamp=timestamp)
+        error = "{timestamp} is not a valid timestamp.".format(
+            timestamp=timestamp)
         raise ValueError(error)
 
 
@@ -160,7 +154,8 @@
     if timezone_string and timezone_string in available_timezones():
         return timezone_string
 
-    error = "{timezone_string} is not a valid timezone.".format(timezone_string=timezone_string)
+    error = "{timezone_string} is not a valid timezone.".format(
+        timezone_string=timezone_string)
     raise ValueError(error)
 
 
@@ -216,26 +211,31 @@
         account_email = account.email if account else email
 
         if account_id:
-            old_token = cls._get_current_token_for_account(account_id, token_type)
+            old_token = cls._get_current_token_for_account(
+                account_id, token_type)
             if old_token:
                 if isinstance(old_token, bytes):
                     old_token = old_token.decode("utf-8")
                 cls.revoke_token(old_token, token_type)
 
         token = str(uuid.uuid4())
-        token_data = {"account_id": account_id, "email": account_email, "token_type": token_type}
+        token_data = {"account_id": account_id,
+                      "email": account_email, "token_type": token_type}
         if additional_data:
             token_data.update(additional_data)
 
-        expiry_minutes = dify_config.model_dump().get(f"{token_type.upper()}_TOKEN_EXPIRY_MINUTES")
+        expiry_minutes = dify_config.model_dump().get(
+            f"{token_type.upper()}_TOKEN_EXPIRY_MINUTES")
         if expiry_minutes is None:
-            raise ValueError(f"Expiry minutes for {token_type} token is not set")
+            raise ValueError(
+                f"Expiry minutes for {token_type} token is not set")
         token_key = cls._get_token_key(token, token_type)
         expiry_time = int(expiry_minutes * 60)
         redis_client.setex(token_key, expiry_time, json.dumps(token_data))
 
         if account_id:
-            cls._set_current_token_for_account(account_id, token, token_type, expiry_minutes)
+            cls._set_current_token_for_account(
+                account_id, token, token_type, expiry_minutes)
 
         return token
 
@@ -253,7 +253,8 @@
         key = cls._get_token_key(token, token_type)
         token_data_json = redis_client.get(key)
         if token_data_json is None:
-            logging.warning(f"{token_type} token {token} not found with key {key}")
+            logging.warning(
+                f"{token_type} token {token} not found with key {key}")
             return None
         token_data = json.loads(token_data_json)
         return token_data
