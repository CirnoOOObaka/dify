--- conflicted
+++ resolved
@@ -288,11 +288,8 @@
                     workflow_node_execution=workflow_node_execution,
                 )
 
-<<<<<<< HEAD
                 if node_failed_response:
                     yield node_failed_response
-=======
->>>>>>> b411087b
             elif isinstance(
                 event,
                 QueueNodeRetryEvent,
