--- conflicted
+++ resolved
@@ -76,11 +76,7 @@
     start_at: datetime
 
     node_run_index: int
-<<<<<<< HEAD
-    inputs: Optional[dict] = None
-=======
     inputs: Optional[dict[str, Any]] = None
->>>>>>> dabfd746
     predecessor_node_id: Optional[str] = None
     metadata: Optional[dict[str, Any]] = None
 
