import logging
from collections.abc import Callable, Generator, Mapping
from typing import Union

from flask import Flask

from configs import dify_config
from configs.middleware.storage.opendal_storage_config import OpenDALScheme
from dify_app import DifyApp
from extensions.storage.base_storage import BaseStorage
from extensions.storage.storage_type import StorageType

logger = logging.getLogger(__name__)


class Storage:
    def init_app(self, app: Flask):
        storage_factory = self.get_storage_factory(dify_config.STORAGE_TYPE)
        with app.app_context():
            self.storage_runner = storage_factory()

    @staticmethod
    def get_storage_factory(storage_type: str) -> Callable[[], BaseStorage]:
        match storage_type:
            case StorageType.S3:
                from extensions.storage.opendal_storage import OpenDALStorage

<<<<<<< HEAD
                if dify_config.S3_USE_AWS_MANAGED_IAM:
                    logger.debug("Using AWS managed IAM role for S3")
                    kwargs = {
                        "root": "/",
                        "bucket": dify_config.S3_BUCKET_NAME,
                        "server_side_encryption": "aws:kms",
                        "region": dify_config.S3_REGION,
                    }
                else:
                    kwargs = {
                        "root": "/",
                        "bucket": dify_config.S3_BUCKET_NAME,
                        "endpoint": dify_config.S3_ENDPOINT,
                        "access_key_id": dify_config.S3_ACCESS_KEY,
                        "secret_access_key": dify_config.S3_SECRET_KEY,
                        "region": dify_config.S3_REGION,
                    }

                # For R2
                if "endpoint" in kwargs and "r2.cloudflarestorage.com" in kwargs["endpoint"]:
                    logger.debug("Using R2 for S3")
                    kwargs["disable_stat_with_override"] = "true"
                    kwargs["region"] = kwargs["region"] or "auto"

                return lambda: OpenDALStorage(scheme=OpenDALScheme.S3, **kwargs)
=======
                kwargs = _load_s3_storage_kwargs()
                return lambda: OpenDALStorage(scheme=OpenDALScheme.S3, **kwargs)
            case StorageType.OPENDAL:
                from extensions.storage.opendal_storage import OpenDALStorage

                scheme = OpenDALScheme(dify_config.STORAGE_OPENDAL_SCHEME)
                kwargs = _load_opendal_storage_kwargs(scheme)
                return lambda: OpenDALStorage(scheme=scheme, **kwargs)
            case StorageType.LOCAL:
                from extensions.storage.opendal_storage import OpenDALStorage

                kwargs = _load_local_storage_kwargs()
                return lambda: OpenDALStorage(scheme=OpenDALScheme.FS, **kwargs)
>>>>>>> 8d4bb9b4
            case StorageType.AZURE_BLOB:
                from extensions.storage.azure_blob_storage import AzureBlobStorage

                return AzureBlobStorage
            case StorageType.ALIYUN_OSS:
                from extensions.storage.aliyun_oss_storage import AliyunOssStorage

                return AliyunOssStorage
            case StorageType.GOOGLE_STORAGE:
                from extensions.storage.google_cloud_storage import GoogleCloudStorage

                return GoogleCloudStorage
            case StorageType.TENCENT_COS:
                from extensions.storage.tencent_cos_storage import TencentCosStorage

                return TencentCosStorage
            case StorageType.OCI_STORAGE:
                from extensions.storage.oracle_oci_storage import OracleOCIStorage

                return OracleOCIStorage
            case StorageType.HUAWEI_OBS:
                from extensions.storage.huawei_obs_storage import HuaweiObsStorage

                return HuaweiObsStorage
            case StorageType.BAIDU_OBS:
                from extensions.storage.baidu_obs_storage import BaiduObsStorage

                return BaiduObsStorage
            case StorageType.VOLCENGINE_TOS:
                from extensions.storage.volcengine_tos_storage import VolcengineTosStorage

                return VolcengineTosStorage
            case StorageType.SUPBASE:
                from extensions.storage.supabase_storage import SupabaseStorage

                return SupabaseStorage
<<<<<<< HEAD
            case StorageType.OPENDAL:
                from extensions.storage.opendal_storage import OpenDALStorage

                kwargs = _load_opendal_storage_kwargs_by_scheme(OpenDALScheme(dify_config.STORAGE_OPENDAL_SCHEME))
                return lambda: OpenDALStorage(scheme=OpenDALScheme(dify_config.STORAGE_OPENDAL_SCHEME), **kwargs)
            case StorageType.LOCAL:
                from extensions.storage.opendal_storage import OpenDALStorage

                kwargs = {
                    "root": dify_config.STORAGE_LOCAL_PATH,
                }
                return lambda: OpenDALStorage(scheme=OpenDALScheme.FS, **kwargs)
=======
>>>>>>> 8d4bb9b4
            case _:
                raise ValueError(f"Unsupported storage type {storage_type}")

    def save(self, filename, data):
        try:
            self.storage_runner.save(filename, data)
        except Exception as e:
            logger.exception(f"Failed to save file {filename}")
            raise e

    def load(self, filename: str, /, *, stream: bool = False) -> Union[bytes, Generator]:
        try:
            if stream:
                return self.load_stream(filename)
            else:
                return self.load_once(filename)
        except Exception as e:
            logger.exception(f"Failed to load file {filename}")
            raise e

    def load_once(self, filename: str) -> bytes:
        try:
            return self.storage_runner.load_once(filename)
        except Exception as e:
            logger.exception(f"Failed to load_once file {filename}")
            raise e

    def load_stream(self, filename: str) -> Generator:
        try:
            return self.storage_runner.load_stream(filename)
        except Exception as e:
            logger.exception(f"Failed to load_stream file {filename}")
            raise e

    def download(self, filename, target_filepath):
        try:
            self.storage_runner.download(filename, target_filepath)
        except Exception as e:
            logger.exception(f"Failed to download file {filename}")
            raise e

    def exists(self, filename):
        try:
            return self.storage_runner.exists(filename)
        except Exception as e:
            logger.exception(f"Failed to check file exists {filename}")
            raise e

    def delete(self, filename):
        try:
            return self.storage_runner.delete(filename)
        except Exception as e:
            logger.exception(f"Failed to delete file {filename}")
            raise e


<<<<<<< HEAD
def _load_opendal_storage_kwargs_by_scheme(scheme: OpenDALScheme, /) -> Mapping[str, str]:
    match scheme:
        case OpenDALScheme.FS:
            return {
                "root": dify_config.OPENDAL_FS_ROOT,
            }
        case OpenDALScheme.S3:
            if dify_config.OPENDAL_S3_SERVER_SIDE_ENCRYPTION == "aws:kms":
                return {
                    "root": dify_config.OPENDAL_S3_ROOT,
                    "bucket": dify_config.OPENDAL_S3_BUCKET,
                    "server_side_encryption": dify_config.OPENDAL_S3_SERVER_SIDE_ENCRYPTION,
                    "region": dify_config.OPENDAL_S3_REGION,
                }
            return {
=======
def _load_s3_storage_kwargs() -> Mapping[str, str]:
    """
    Load the kwargs for S3 storage based on dify_config.
    Handles special cases like AWS managed IAM and R2.
    """
    kwargs = {
        "root": "/",
        "bucket": dify_config.S3_BUCKET_NAME,
        "endpoint": dify_config.S3_ENDPOINT,
        "access_key_id": dify_config.S3_ACCESS_KEY,
        "secret_access_key": dify_config.S3_SECRET_KEY,
        "region": dify_config.S3_REGION,
    }
    kwargs = {k: v for k, v in kwargs.items() if isinstance(v, str)}

    # For AWS managed IAM
    if dify_config.S3_USE_AWS_MANAGED_IAM:
        from extensions.storage.opendal_storage import S3_SSE_WITH_AWS_MANAGED_IAM_KWARGS

        logger.debug("Using AWS managed IAM role for S3")
        kwargs = {**kwargs, **{k: v for k, v in S3_SSE_WITH_AWS_MANAGED_IAM_KWARGS.items() if k not in kwargs}}

    # For Cloudflare R2
    if kwargs.get("endpoint"):
        from extensions.storage.opendal_storage import S3_R2_COMPATIBLE_KWARGS, is_r2_endpoint

        if is_r2_endpoint(kwargs["endpoint"]):
            logger.debug("Using R2 for OpenDAL S3")
            kwargs = {**kwargs, **{k: v for k, v in S3_R2_COMPATIBLE_KWARGS.items() if k not in kwargs}}

    return kwargs


def _load_local_storage_kwargs() -> Mapping[str, str]:
    """
    Load the kwargs for local storage based on dify_config.
    """
    return {
        "root": dify_config.STORAGE_LOCAL_PATH,
    }


def _load_opendal_storage_kwargs(scheme: OpenDALScheme) -> Mapping[str, str]:
    """
    Load the kwargs for OpenDAL storage based on the given scheme.
    """
    match scheme:
        case OpenDALScheme.FS:
            kwargs = {
                "root": dify_config.OPENDAL_FS_ROOT,
            }
        case OpenDALScheme.S3:
            # Load OpenDAL S3-related configs
            kwargs = {
>>>>>>> 8d4bb9b4
                "root": dify_config.OPENDAL_S3_ROOT,
                "bucket": dify_config.OPENDAL_S3_BUCKET,
                "endpoint": dify_config.OPENDAL_S3_ENDPOINT,
                "access_key_id": dify_config.OPENDAL_S3_ACCESS_KEY_ID,
                "secret_access_key": dify_config.OPENDAL_S3_SECRET_ACCESS_KEY,
                "region": dify_config.OPENDAL_S3_REGION,
            }
<<<<<<< HEAD
        case _:
            raise ValueError(f"Unsupported OpenDAL scheme {scheme}")
=======

            # For Cloudflare R2
            if kwargs.get("endpoint"):
                from extensions.storage.opendal_storage import S3_R2_COMPATIBLE_KWARGS, is_r2_endpoint

                if is_r2_endpoint(kwargs["endpoint"]):
                    logger.debug("Using R2 for OpenDAL S3")
                    kwargs = {**kwargs, **{k: v for k, v in S3_R2_COMPATIBLE_KWARGS.items() if k not in kwargs}}
        case _:
            logger.warning(f"Unrecognized OpenDAL scheme: {scheme}, will fall back to default.")
            kwargs = {}
    return kwargs
>>>>>>> 8d4bb9b4


storage = Storage()


def init_app(app: DifyApp):
    storage.init_app(app)<|MERGE_RESOLUTION|>--- conflicted
+++ resolved
@@ -25,33 +25,6 @@
             case StorageType.S3:
                 from extensions.storage.opendal_storage import OpenDALStorage
 
-<<<<<<< HEAD
-                if dify_config.S3_USE_AWS_MANAGED_IAM:
-                    logger.debug("Using AWS managed IAM role for S3")
-                    kwargs = {
-                        "root": "/",
-                        "bucket": dify_config.S3_BUCKET_NAME,
-                        "server_side_encryption": "aws:kms",
-                        "region": dify_config.S3_REGION,
-                    }
-                else:
-                    kwargs = {
-                        "root": "/",
-                        "bucket": dify_config.S3_BUCKET_NAME,
-                        "endpoint": dify_config.S3_ENDPOINT,
-                        "access_key_id": dify_config.S3_ACCESS_KEY,
-                        "secret_access_key": dify_config.S3_SECRET_KEY,
-                        "region": dify_config.S3_REGION,
-                    }
-
-                # For R2
-                if "endpoint" in kwargs and "r2.cloudflarestorage.com" in kwargs["endpoint"]:
-                    logger.debug("Using R2 for S3")
-                    kwargs["disable_stat_with_override"] = "true"
-                    kwargs["region"] = kwargs["region"] or "auto"
-
-                return lambda: OpenDALStorage(scheme=OpenDALScheme.S3, **kwargs)
-=======
                 kwargs = _load_s3_storage_kwargs()
                 return lambda: OpenDALStorage(scheme=OpenDALScheme.S3, **kwargs)
             case StorageType.OPENDAL:
@@ -65,7 +38,6 @@
 
                 kwargs = _load_local_storage_kwargs()
                 return lambda: OpenDALStorage(scheme=OpenDALScheme.FS, **kwargs)
->>>>>>> 8d4bb9b4
             case StorageType.AZURE_BLOB:
                 from extensions.storage.azure_blob_storage import AzureBlobStorage
 
@@ -102,21 +74,6 @@
                 from extensions.storage.supabase_storage import SupabaseStorage
 
                 return SupabaseStorage
-<<<<<<< HEAD
-            case StorageType.OPENDAL:
-                from extensions.storage.opendal_storage import OpenDALStorage
-
-                kwargs = _load_opendal_storage_kwargs_by_scheme(OpenDALScheme(dify_config.STORAGE_OPENDAL_SCHEME))
-                return lambda: OpenDALStorage(scheme=OpenDALScheme(dify_config.STORAGE_OPENDAL_SCHEME), **kwargs)
-            case StorageType.LOCAL:
-                from extensions.storage.opendal_storage import OpenDALStorage
-
-                kwargs = {
-                    "root": dify_config.STORAGE_LOCAL_PATH,
-                }
-                return lambda: OpenDALStorage(scheme=OpenDALScheme.FS, **kwargs)
-=======
->>>>>>> 8d4bb9b4
             case _:
                 raise ValueError(f"Unsupported storage type {storage_type}")
 
@@ -173,23 +130,6 @@
             raise e
 
 
-<<<<<<< HEAD
-def _load_opendal_storage_kwargs_by_scheme(scheme: OpenDALScheme, /) -> Mapping[str, str]:
-    match scheme:
-        case OpenDALScheme.FS:
-            return {
-                "root": dify_config.OPENDAL_FS_ROOT,
-            }
-        case OpenDALScheme.S3:
-            if dify_config.OPENDAL_S3_SERVER_SIDE_ENCRYPTION == "aws:kms":
-                return {
-                    "root": dify_config.OPENDAL_S3_ROOT,
-                    "bucket": dify_config.OPENDAL_S3_BUCKET,
-                    "server_side_encryption": dify_config.OPENDAL_S3_SERVER_SIDE_ENCRYPTION,
-                    "region": dify_config.OPENDAL_S3_REGION,
-                }
-            return {
-=======
 def _load_s3_storage_kwargs() -> Mapping[str, str]:
     """
     Load the kwargs for S3 storage based on dify_config.
@@ -244,7 +184,6 @@
         case OpenDALScheme.S3:
             # Load OpenDAL S3-related configs
             kwargs = {
->>>>>>> 8d4bb9b4
                 "root": dify_config.OPENDAL_S3_ROOT,
                 "bucket": dify_config.OPENDAL_S3_BUCKET,
                 "endpoint": dify_config.OPENDAL_S3_ENDPOINT,
@@ -252,10 +191,6 @@
                 "secret_access_key": dify_config.OPENDAL_S3_SECRET_ACCESS_KEY,
                 "region": dify_config.OPENDAL_S3_REGION,
             }
-<<<<<<< HEAD
-        case _:
-            raise ValueError(f"Unsupported OpenDAL scheme {scheme}")
-=======
 
             # For Cloudflare R2
             if kwargs.get("endpoint"):
@@ -268,7 +203,6 @@
             logger.warning(f"Unrecognized OpenDAL scheme: {scheme}, will fall back to default.")
             kwargs = {}
     return kwargs
->>>>>>> 8d4bb9b4
 
 
 storage = Storage()
